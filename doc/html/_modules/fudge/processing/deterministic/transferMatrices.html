--- conflicted
+++ resolved
@@ -615,13 +615,8 @@
 <div class="viewcode-block" id="discreteGammaAngularData"><a class="viewcode-back" href="../../../../fudge/fudge.processing.deterministic.html#fudge.processing.deterministic.transferMatrices.discreteGammaAngularData">[docs]</a><span class="k">def</span> <span class="nf">discreteGammaAngularData</span><span class="p">(</span><span class="n">style</span><span class="p">,</span> <span class="n">tempInfo</span><span class="p">,</span> <span class="n">gammaEnergy</span><span class="p">,</span> <span class="n">crossSection</span><span class="p">,</span> <span class="n">angularData</span><span class="p">,</span> <span class="n">multiplicity</span><span class="p">,</span> <span class="n">comment</span> <span class="o">=</span> <span class="kc">None</span><span class="p">):</span>
 <span class="w">    </span><span class="sd">&quot;&quot;&quot;</span>
 <span class="sd">    This function calculates multi-group product matices for a discrete photon distribution.</span>
-<<<<<<< HEAD
-<span class="sd">    Currently, only isotropic (i.e., l = 0) data are returned. That is, lMax and angularData are ignored. This routine is also used</span>
-<span class="sd">    for pair-production which pass angularData as None.</span>
-=======
 <span class="sd">    Currently, only isotropic (i.e., l = 0) data are returned. That is, lMax and angularData are ignored.</span>
 <span class="sd">    This routine is also used for processing branching3d distributions which pass angularData as None.</span>
->>>>>>> 3473693b
 
 <span class="sd">    :param style:               This is the multi-group style for the multi-group data.                                         </span>
 <span class="sd">    :param tempInfo:            This is a dictionary with needed data.</span>
@@ -672,15 +667,9 @@
 
     <span class="k">return</span> <span class="n">TM_1</span><span class="p">,</span> <span class="n">TM_E</span></div>
 
-<<<<<<< HEAD
-<div class="viewcode-block" id="primaryGammaAngularData"><a class="viewcode-back" href="../../../../fudge/fudge.processing.deterministic.html#fudge.processing.deterministic.transferMatrices.primaryGammaAngularData">[docs]</a><span class="k">def</span> <span class="nf">primaryGammaAngularData</span><span class="p">(</span> <span class="n">style</span><span class="p">,</span> <span class="n">tempInfo</span><span class="p">,</span> <span class="n">crossSection</span><span class="p">,</span> <span class="n">energyData</span><span class="p">,</span> <span class="n">angularData</span><span class="p">,</span> <span class="n">multiplicity</span> <span class="o">=</span> <span class="mi">1</span><span class="p">,</span> <span class="n">comment</span> <span class="o">=</span> <span class="kc">None</span> <span class="p">)</span> <span class="p">:</span>
-<span class="w">    </span><span class="sd">&quot;&quot;&quot;</span>
-<span class="sd">    This function calculates multi-group product matices for a primary photon distribution from a capture reaction.</span>
-=======
 <div class="viewcode-block" id="primaryGammaAngularData"><a class="viewcode-back" href="../../../../fudge/fudge.processing.deterministic.html#fudge.processing.deterministic.transferMatrices.primaryGammaAngularData">[docs]</a><span class="k">def</span> <span class="nf">primaryGammaAngularData</span><span class="p">(</span><span class="n">style</span><span class="p">,</span> <span class="n">tempInfo</span><span class="p">,</span> <span class="n">crossSection</span><span class="p">,</span> <span class="n">energyData</span><span class="p">,</span> <span class="n">angularData</span><span class="p">,</span> <span class="n">multiplicity</span><span class="p">,</span> <span class="n">comment</span><span class="o">=</span><span class="kc">None</span><span class="p">):</span>
 <span class="w">    </span><span class="sa">r</span><span class="sd">&quot;&quot;&quot;</span>
 <span class="sd">    This function calculates multi-group product matrices for a primary photon distribution from a capture reaction.</span>
->>>>>>> 3473693b
 <span class="sd">    Currently, only isotropic (i.e., l = 0) data are returned. That is, lMax and angularData are ignored. massRatio is the</span>
 <span class="sd">    target mass divide by the sum of the projectile and target masses.</span>
 
