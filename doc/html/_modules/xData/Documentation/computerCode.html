--- conflicted
+++ resolved
@@ -82,12 +82,8 @@
 <span class="kn">from</span> <span class="nn">..</span> <span class="kn">import</span> <span class="n">text</span> <span class="k">as</span> <span class="n">textModule</span>
 <span class="kn">from</span> <span class="nn">..</span> <span class="kn">import</span> <span class="n">date</span> <span class="k">as</span> <span class="n">dateModule</span>
 
-<<<<<<< HEAD
-<div class="viewcode-block" id="Version"><a class="viewcode-back" href="../../../xData/index.html#xData.Documentation.computerCode.Version">[docs]</a><span class="k">class</span> <span class="nc">Version</span><span class="p">(</span> <span class="n">textModule</span><span class="o">.</span><span class="n">Text</span> <span class="p">)</span> <span class="p">:</span>
-=======
 
 <div class="viewcode-block" id="Version"><a class="viewcode-back" href="../../../xData/index.html#xData.Documentation.computerCode.Version">[docs]</a><span class="k">class</span> <span class="nc">Version</span><span class="p">(</span><span class="n">textModule</span><span class="o">.</span><span class="n">Text</span><span class="p">):</span>
->>>>>>> 3473693b
 <span class="w">    </span><span class="sd">&quot;&quot;&quot;</span>
 <span class="sd">    This is the class for the GNDS computerCode version attribute.</span>
 
@@ -102,11 +98,7 @@
 
     <span class="n">moniker</span> <span class="o">=</span> <span class="s1">&#39;version&#39;</span>
 
-<<<<<<< HEAD
-    <span class="k">def</span> <span class="fm">__init__</span><span class="p">(</span> <span class="bp">self</span><span class="p">,</span> <span class="n">date</span><span class="o">=</span><span class="kc">None</span> <span class="p">)</span> <span class="p">:</span>
-=======
     <span class="k">def</span> <span class="fm">__init__</span><span class="p">(</span><span class="bp">self</span><span class="p">,</span> <span class="n">date</span><span class="o">=</span><span class="kc">None</span><span class="p">):</span>
->>>>>>> 3473693b
 <span class="w">        </span><span class="sd">&quot;&quot;&quot;</span>
 <span class="sd">        :param date:        An instance of :py:class:`dateModule.Date`.</span>
 <span class="sd">        &quot;&quot;&quot;</span>
@@ -116,56 +108,31 @@
         <span class="bp">self</span><span class="o">.</span><span class="n">__date</span> <span class="o">=</span> <span class="n">dateModule</span><span class="o">.</span><span class="n">Date</span><span class="p">(</span><span class="n">date</span><span class="p">)</span>
 
     <span class="nd">@property</span>
-<<<<<<< HEAD
-    <span class="k">def</span> <span class="nf">date</span><span class="p">(</span> <span class="bp">self</span> <span class="p">)</span> <span class="p">:</span>
+    <span class="k">def</span> <span class="nf">date</span><span class="p">(</span><span class="bp">self</span><span class="p">):</span>
 <span class="w">        </span><span class="sd">&quot;&quot;&quot;</span>
 <span class="sd">        This method returns the *date* member of *self*.</span>
 
 <span class="sd">        :returns:       An instance of :py:class:`dateModule.Date`.</span>
 <span class="sd">        &quot;&quot;&quot;</span>
-=======
-    <span class="k">def</span> <span class="nf">date</span><span class="p">(</span><span class="bp">self</span><span class="p">):</span>
-<span class="w">        </span><span class="sd">&quot;&quot;&quot;</span>
-<span class="sd">        This method returns the *date* member of *self*.</span>
->>>>>>> 3473693b
-
-<span class="sd">        :returns:       An instance of :py:class:`dateModule.Date`.</span>
-<span class="sd">        &quot;&quot;&quot;</span>
 
         <span class="k">return</span> <span class="bp">self</span><span class="o">.</span><span class="n">__date</span>
 
     <span class="nd">@date</span><span class="o">.</span><span class="n">setter</span>
-<<<<<<< HEAD
-    <span class="k">def</span> <span class="nf">date</span><span class="p">(</span> <span class="bp">self</span><span class="p">,</span> <span class="n">date</span> <span class="p">)</span> <span class="p">:</span>
-=======
     <span class="k">def</span> <span class="nf">date</span><span class="p">(</span><span class="bp">self</span><span class="p">,</span> <span class="n">date</span><span class="p">):</span>
->>>>>>> 3473693b
 <span class="w">        </span><span class="sd">&quot;&quot;&quot;</span>
 <span class="sd">        This method sets the *date* member of *self* to *date*.</span>
 
 <span class="sd">        :param date:   An instance of :py:class:`dateModule.Date`.</span>
 <span class="sd">        &quot;&quot;&quot;</span>
-<<<<<<< HEAD
-=======
 
         <span class="bp">self</span><span class="o">.</span><span class="n">__date</span> <span class="o">=</span> <span class="n">dateModule</span><span class="o">.</span><span class="n">raiseIfNotDate</span><span class="p">(</span><span class="n">date</span><span class="p">)</span>
 
 <div class="viewcode-block" id="Version.XML_extraAttributes"><a class="viewcode-back" href="../../../xData/index.html#xData.Documentation.computerCode.Version.XML_extraAttributes">[docs]</a>    <span class="k">def</span> <span class="nf">XML_extraAttributes</span><span class="p">(</span><span class="bp">self</span><span class="p">,</span> <span class="o">**</span><span class="n">kwargs</span><span class="p">):</span>
 <span class="w">        </span><span class="sd">&quot;&quot;&quot;</span>
 <span class="sd">        This method returns the XML attributes for *self* as a python str.</span>
->>>>>>> 3473693b
 
 <span class="sd">        :kwargs:        A python dict with key &#39;addExtraAttributes&#39;, used to determine if the *date* attribute is added.</span>
 
-<<<<<<< HEAD
-<div class="viewcode-block" id="Version.XML_extraAttributes"><a class="viewcode-back" href="../../../xData/index.html#xData.Documentation.computerCode.Version.XML_extraAttributes">[docs]</a>    <span class="k">def</span> <span class="nf">XML_extraAttributes</span><span class="p">(</span> <span class="bp">self</span><span class="p">,</span> <span class="o">**</span><span class="n">kwargs</span> <span class="p">)</span> <span class="p">:</span>
-<span class="w">        </span><span class="sd">&quot;&quot;&quot;</span>
-<span class="sd">        This methods returns the XML attributes for *self* as a python str.</span>
-
-<span class="sd">        :kwargs:        A python dict which key &#39;addExtraAttributes&#39; is used to determine if the *date* attribute is added.</span>
-
-=======
->>>>>>> 3473693b
 <span class="sd">        :returns:       A python str.</span>
 <span class="sd">        &quot;&quot;&quot;</span>
 
@@ -176,17 +143,10 @@
 <span class="w">        </span><span class="sd">&quot;&quot;&quot;</span>
 <span class="sd">        This method fills *self* by parsing the data in *node*.</span>
 
-<<<<<<< HEAD
-<span class="sd">        :param node:        Node to parse.</span>
-<span class="sd">        :param xPath:       List containing xPath to current node, useful mostly for debugging.</span>
-<span class="sd">        :param linkData:    dict that collects unresolved links.</span>
-<span class="sd">        :param kwargs:      A dictionary of extra arguments that controls how *self* is converted to a list of XML strings.</span>
-=======
 <span class="sd">        :param node:       Node to parse.</span>
 <span class="sd">        :param xPath:      List containing xPath to current node, useful mostly for debugging.</span>
 <span class="sd">        :param linkData:   dict that collects unresolved links.</span>
 <span class="sd">        :param kwargs:     A dictionary of extra arguments controlling how *self* is converted to a list of XML strings.</span>
->>>>>>> 3473693b
 <span class="sd">        &quot;&quot;&quot;</span>
 
         <span class="n">textModule</span><span class="o">.</span><span class="n">Text</span><span class="o">.</span><span class="n">parseNode</span><span class="p">(</span><span class="bp">self</span><span class="p">,</span> <span class="n">node</span><span class="p">,</span> <span class="n">xPath</span><span class="p">,</span> <span class="n">linkData</span><span class="p">,</span> <span class="o">**</span><span class="n">kwargs</span><span class="p">)</span>
@@ -219,11 +179,7 @@
     <span class="k">def</span> <span class="fm">__init__</span><span class="p">(</span><span class="bp">self</span><span class="p">,</span> <span class="n">_revisionSystem</span><span class="p">,</span> <span class="n">_href</span><span class="p">,</span> <span class="n">_revisionID</span><span class="p">):</span>
 <span class="w">        </span><span class="sd">&quot;&quot;&quot;</span>
 <span class="sd">        :param _revisionSystem:     The name of the repo system used (e.g., git, subversion). </span>
-<<<<<<< HEAD
-<span class="sd">        :param _href:               A url to the repo.</span>
-=======
 <span class="sd">        :param _href:               URL to the repo.</span>
->>>>>>> 3473693b
 <span class="sd">        :param _revisionID:         A unique identifier of the checkout version of the code.</span>
 <span class="sd">        &quot;&quot;&quot;</span>
 
@@ -234,73 +190,34 @@
         <span class="bp">self</span><span class="o">.</span><span class="n">__revisionID</span> <span class="o">=</span> <span class="n">textModule</span><span class="o">.</span><span class="n">raiseIfNotString</span><span class="p">(</span><span class="n">_revisionID</span><span class="p">,</span> <span class="s1">&#39;revisionID&#39;</span><span class="p">)</span>
 
     <span class="nd">@property</span>
-<<<<<<< HEAD
-    <span class="k">def</span> <span class="nf">revisionSystem</span><span class="p">(</span> <span class="bp">self</span> <span class="p">)</span> <span class="p">:</span>
+    <span class="k">def</span> <span class="nf">revisionSystem</span><span class="p">(</span><span class="bp">self</span><span class="p">):</span>
 <span class="w">        </span><span class="sd">&quot;&quot;&quot;</span>
 <span class="sd">        This method returns the *revisionSystem* member of *self*.</span>
 
 <span class="sd">        :returns:       A python str.</span>
 <span class="sd">        &quot;&quot;&quot;</span>
-=======
-    <span class="k">def</span> <span class="nf">revisionSystem</span><span class="p">(</span><span class="bp">self</span><span class="p">):</span>
-<span class="w">        </span><span class="sd">&quot;&quot;&quot;</span>
-<span class="sd">        This method returns the *revisionSystem* member of *self*.</span>
->>>>>>> 3473693b
-
-<span class="sd">        :returns:       A python str.</span>
-<span class="sd">        &quot;&quot;&quot;</span>
 
         <span class="k">return</span> <span class="bp">self</span><span class="o">.</span><span class="n">__revisionSystem</span>
 
     <span class="nd">@property</span>
-<<<<<<< HEAD
-    <span class="k">def</span> <span class="nf">href</span><span class="p">(</span> <span class="bp">self</span> <span class="p">)</span> <span class="p">:</span>
+    <span class="k">def</span> <span class="nf">href</span><span class="p">(</span><span class="bp">self</span><span class="p">):</span>
 <span class="w">        </span><span class="sd">&quot;&quot;&quot;</span>
 <span class="sd">        This method returns the *href* member of *self*.</span>
 
 <span class="sd">        :returns:       A python str.</span>
 <span class="sd">        &quot;&quot;&quot;</span>
-=======
-    <span class="k">def</span> <span class="nf">href</span><span class="p">(</span><span class="bp">self</span><span class="p">):</span>
-<span class="w">        </span><span class="sd">&quot;&quot;&quot;</span>
-<span class="sd">        This method returns the *href* member of *self*.</span>
->>>>>>> 3473693b
-
-<span class="sd">        :returns:       A python str.</span>
-<span class="sd">        &quot;&quot;&quot;</span>
 
         <span class="k">return</span> <span class="bp">self</span><span class="o">.</span><span class="n">__href</span>
 
     <span class="nd">@property</span>
-<<<<<<< HEAD
-    <span class="k">def</span> <span class="nf">revisionID</span><span class="p">(</span> <span class="bp">self</span> <span class="p">)</span> <span class="p">:</span>
+    <span class="k">def</span> <span class="nf">revisionID</span><span class="p">(</span><span class="bp">self</span><span class="p">):</span>
 <span class="w">        </span><span class="sd">&quot;&quot;&quot;</span>
 <span class="sd">        This method returns the *revisionID* member of *self*.</span>
 
 <span class="sd">        :returns:       A python str.</span>
 <span class="sd">        &quot;&quot;&quot;</span>
-=======
-    <span class="k">def</span> <span class="nf">revisionID</span><span class="p">(</span><span class="bp">self</span><span class="p">):</span>
-<span class="w">        </span><span class="sd">&quot;&quot;&quot;</span>
-<span class="sd">        This method returns the *revisionID* member of *self*.</span>
->>>>>>> 3473693b
-
-<span class="sd">        :returns:       A python str.</span>
-<span class="sd">        &quot;&quot;&quot;</span>
-
-<<<<<<< HEAD
-<div class="viewcode-block" id="CodeRepo.toXML_strList"><a class="viewcode-back" href="../../../xData/index.html#xData.Documentation.computerCode.CodeRepo.toXML_strList">[docs]</a>    <span class="k">def</span> <span class="nf">toXML_strList</span><span class="p">(</span> <span class="bp">self</span><span class="p">,</span> <span class="n">indent</span> <span class="o">=</span> <span class="s1">&#39;&#39;</span><span class="p">,</span> <span class="o">**</span><span class="n">kwargs</span> <span class="p">)</span> <span class="p">:</span>
-<span class="w">        </span><span class="sd">&quot;&quot;&quot;</span>
-<span class="sd">        Returns a list of str instances representing the XML lines of *self*.</span>
-
-<span class="sd">        :param indent:          The minimum amount of indentation.</span>
-<span class="sd">        :param kwargs:          A dictionary of extra arguments that controls how *self* is converted to a list of XML strings.</span>
-
-<span class="sd">        :return:                List of str instances representing the XML lines of self.</span>
-<span class="sd">        &quot;&quot;&quot;</span>
-=======
+
         <span class="k">return</span> <span class="bp">self</span><span class="o">.</span><span class="n">__revisionID</span>
->>>>>>> 3473693b
 
 <div class="viewcode-block" id="CodeRepo.toXML_strList"><a class="viewcode-back" href="../../../xData/index.html#xData.Documentation.computerCode.CodeRepo.toXML_strList">[docs]</a>    <span class="k">def</span> <span class="nf">toXML_strList</span><span class="p">(</span><span class="bp">self</span><span class="p">,</span> <span class="n">indent</span><span class="o">=</span><span class="s1">&#39;&#39;</span><span class="p">,</span> <span class="o">**</span><span class="n">kwargs</span><span class="p">):</span>
 <span class="w">        </span><span class="sd">&quot;&quot;&quot;</span>
@@ -324,13 +241,6 @@
 <span class="w">        </span><span class="sd">&quot;&quot;&quot;</span>
 <span class="sd">        This method fills *self* by parsing the data in *node*.</span>
 
-<<<<<<< HEAD
-<span class="sd">        :param node:        Node to parse.</span>
-<span class="sd">        :param xPath:       List containing xPath to current node, useful mostly for debugging.</span>
-<span class="sd">        :param linkData:    dict that collects unresolved links.</span>
-<span class="sd">        :param kwargs:      A dictionary of extra arguments that controls how *self* is converted to a list of XML strings.</span>
-<span class="sd">        &quot;&quot;&quot;</span>
-=======
 <span class="sd">        :param node:       Node to parse.</span>
 <span class="sd">        :param xPath:      List containing xPath to current node, useful mostly for debugging.</span>
 <span class="sd">        :param linkData:   dict that collects unresolved links.</span>
@@ -338,7 +248,6 @@
 <span class="sd">        &quot;&quot;&quot;</span>
 
         <span class="n">xPath</span><span class="o">.</span><span class="n">append</span><span class="p">(</span><span class="n">node</span><span class="o">.</span><span class="n">tag</span><span class="p">)</span>
->>>>>>> 3473693b
 
         <span class="bp">self</span><span class="o">.</span><span class="n">__revisionSystem</span> <span class="o">=</span> <span class="n">textModule</span><span class="o">.</span><span class="n">raiseIfNotString</span><span class="p">(</span><span class="n">node</span><span class="o">.</span><span class="n">get</span><span class="p">(</span><span class="s1">&#39;revisionSystem&#39;</span><span class="p">),</span> <span class="s1">&#39;revisionSystem&#39;</span><span class="p">)</span>
         <span class="bp">self</span><span class="o">.</span><span class="n">__href</span> <span class="o">=</span> <span class="n">textModule</span><span class="o">.</span><span class="n">raiseIfNotString</span><span class="p">(</span><span class="n">node</span><span class="o">.</span><span class="n">get</span><span class="p">(</span><span class="s1">&#39;href&#39;</span><span class="p">),</span> <span class="s1">&#39;href&#39;</span><span class="p">)</span>
@@ -347,11 +256,7 @@
         <span class="n">xPath</span><span class="o">.</span><span class="n">pop</span><span class="p">()</span></div></div>
 
 
-<<<<<<< HEAD
-<div class="viewcode-block" id="ExecutionArguments"><a class="viewcode-back" href="../../../xData/index.html#xData.Documentation.computerCode.ExecutionArguments">[docs]</a><span class="k">class</span> <span class="nc">ExecutionArguments</span><span class="p">(</span> <span class="n">textModule</span><span class="o">.</span><span class="n">Text</span> <span class="p">)</span> <span class="p">:</span>
-=======
 <div class="viewcode-block" id="ExecutionArguments"><a class="viewcode-back" href="../../../xData/index.html#xData.Documentation.computerCode.ExecutionArguments">[docs]</a><span class="k">class</span> <span class="nc">ExecutionArguments</span><span class="p">(</span><span class="n">textModule</span><span class="o">.</span><span class="n">Text</span><span class="p">):</span>
->>>>>>> 3473693b
 <span class="w">    </span><span class="sd">&quot;&quot;&quot;</span>
 <span class="sd">    This is the class for the GNDS computerCode/executionArguments node.</span>
 <span class="sd">    &quot;&quot;&quot;</span>
@@ -362,23 +267,15 @@
         <span class="n">textModule</span><span class="o">.</span><span class="n">Text</span><span class="o">.</span><span class="fm">__init__</span><span class="p">(</span><span class="bp">self</span><span class="p">,</span> <span class="n">markup</span><span class="o">=</span><span class="n">textModule</span><span class="o">.</span><span class="n">Markup</span><span class="o">.</span><span class="n">none</span><span class="p">)</span></div>
 
 
-<<<<<<< HEAD
-<div class="viewcode-block" id="Note"><a class="viewcode-back" href="../../../xData/index.html#xData.Documentation.computerCode.Note">[docs]</a><span class="k">class</span> <span class="nc">Note</span><span class="p">(</span> <span class="n">textModule</span><span class="o">.</span><span class="n">Text</span> <span class="p">)</span> <span class="p">:</span>
-=======
 <div class="viewcode-block" id="Note"><a class="viewcode-back" href="../../../xData/index.html#xData.Documentation.computerCode.Note">[docs]</a><span class="k">class</span> <span class="nc">Note</span><span class="p">(</span><span class="n">textModule</span><span class="o">.</span><span class="n">Text</span><span class="p">):</span>
->>>>>>> 3473693b
 <span class="w">    </span><span class="sd">&quot;&quot;&quot;</span>
 <span class="sd">    This is the class for the GNDS computerCode/note node.</span>
 <span class="sd">    &quot;&quot;&quot;</span>
 
     <span class="n">moniker</span> <span class="o">=</span> <span class="s1">&#39;note&#39;</span></div>
 
-<<<<<<< HEAD
-<div class="viewcode-block" id="InputDeck"><a class="viewcode-back" href="../../../xData/index.html#xData.Documentation.computerCode.InputDeck">[docs]</a><span class="k">class</span> <span class="nc">InputDeck</span><span class="p">(</span> <span class="n">textModule</span><span class="o">.</span><span class="n">Text</span> <span class="p">)</span> <span class="p">:</span>
-=======
 
 <div class="viewcode-block" id="InputDeck"><a class="viewcode-back" href="../../../xData/index.html#xData.Documentation.computerCode.InputDeck">[docs]</a><span class="k">class</span> <span class="nc">InputDeck</span><span class="p">(</span><span class="n">textModule</span><span class="o">.</span><span class="n">Text</span><span class="p">):</span>
->>>>>>> 3473693b
 <span class="w">    </span><span class="sd">&quot;&quot;&quot;</span>
 <span class="sd">    This is the class for the GNDS computerCode/inputDecks/inputDeck node.</span>
 
@@ -398,11 +295,7 @@
     <span class="n">moniker</span> <span class="o">=</span> <span class="s1">&#39;inputDeck&#39;</span>
     <span class="n">keyName</span> <span class="o">=</span> <span class="s1">&#39;label&#39;</span>
 
-<<<<<<< HEAD
-    <span class="k">def</span> <span class="fm">__init__</span><span class="p">(</span> <span class="bp">self</span><span class="p">,</span> <span class="n">label</span><span class="p">,</span> <span class="n">filename</span><span class="p">,</span> <span class="n">text</span> <span class="o">=</span> <span class="kc">None</span> <span class="p">)</span> <span class="p">:</span>
-=======
     <span class="k">def</span> <span class="fm">__init__</span><span class="p">(</span><span class="bp">self</span><span class="p">,</span> <span class="n">label</span><span class="p">,</span> <span class="n">filename</span><span class="p">,</span> <span class="n">text</span><span class="o">=</span><span class="kc">None</span><span class="p">):</span>
->>>>>>> 3473693b
 <span class="w">        </span><span class="sd">&quot;&quot;&quot;</span>
 <span class="sd">        :param label:       A unique label for an instance within a inputDecks suite.</span>
 <span class="sd">        :param filename:    The path of the output file.</span>
@@ -414,11 +307,7 @@
         <span class="bp">self</span><span class="o">.</span><span class="n">__filename</span> <span class="o">=</span> <span class="n">textModule</span><span class="o">.</span><span class="n">raiseIfNotString</span><span class="p">(</span><span class="n">filename</span><span class="p">,</span> <span class="s1">&#39;filename&#39;</span><span class="p">)</span>
 
     <span class="nd">@property</span>
-<<<<<<< HEAD
-    <span class="k">def</span> <span class="nf">filename</span><span class="p">(</span> <span class="bp">self</span> <span class="p">)</span> <span class="p">:</span>
-=======
     <span class="k">def</span> <span class="nf">filename</span><span class="p">(</span><span class="bp">self</span><span class="p">):</span>
->>>>>>> 3473693b
 <span class="w">        </span><span class="sd">&quot;&quot;&quot;</span>
 <span class="sd">        This method returns the *filename* member of *self*.</span>
 
@@ -427,15 +316,9 @@
 
         <span class="k">return</span> <span class="bp">self</span><span class="o">.</span><span class="n">__filename</span>
 
-<<<<<<< HEAD
-<div class="viewcode-block" id="InputDeck.XML_extraAttributes"><a class="viewcode-back" href="../../../xData/index.html#xData.Documentation.computerCode.InputDeck.XML_extraAttributes">[docs]</a>    <span class="k">def</span> <span class="nf">XML_extraAttributes</span><span class="p">(</span> <span class="bp">self</span><span class="p">,</span> <span class="o">**</span><span class="n">kwargs</span> <span class="p">)</span> <span class="p">:</span>
-<span class="w">        </span><span class="sd">&quot;&quot;&quot;</span>
-<span class="sd">        This methods returns the XML attributes for *self* as a single python str.</span>
-=======
 <div class="viewcode-block" id="InputDeck.XML_extraAttributes"><a class="viewcode-back" href="../../../xData/index.html#xData.Documentation.computerCode.InputDeck.XML_extraAttributes">[docs]</a>    <span class="k">def</span> <span class="nf">XML_extraAttributes</span><span class="p">(</span><span class="bp">self</span><span class="p">,</span> <span class="o">**</span><span class="n">kwargs</span><span class="p">):</span>
 <span class="w">        </span><span class="sd">&quot;&quot;&quot;</span>
 <span class="sd">        This method returns the XML attributes for *self* as a single python str.</span>
->>>>>>> 3473693b
 
 <span class="sd">        :kwargs:        This argument is not used.</span>
 
@@ -451,15 +334,6 @@
 <span class="w">        </span><span class="sd">&quot;&quot;&quot;</span>
 <span class="sd">        Parse *node* into an instance of *cls*.</span>
 
-<<<<<<< HEAD
-<span class="sd">        :param cls:         Form class to return.</span>
-<span class="sd">        :param node:        Node to parse.</span>
-<span class="sd">        :param xPath:       List containing xPath to current node, useful mostly for debugging.</span>
-<span class="sd">        :param linkData:    dict that collects unresolved links.</span>
-<span class="sd">        :param kwargs:      A dictionary of extra arguments that controls how *self* is converted to a list of XML strings.</span>
-
-<span class="sd">        :returns:           An instance of *cls* representing *node*.</span>
-=======
 <span class="sd">        :param cls:        Form class to return.</span>
 <span class="sd">        :param node:       Node to parse.</span>
 <span class="sd">        :param xPath:      List containing xPath to current node, useful mostly for debugging.</span>
@@ -467,7 +341,6 @@
 <span class="sd">        :param kwargs:     A dictionary of extra arguments controlling how *self* is converted to a list of XML strings.</span>
 
 <span class="sd">        :returns:          An instance of *cls* representing *node*.</span>
->>>>>>> 3473693b
 <span class="sd">        &quot;&quot;&quot;</span>
 
         <span class="n">_label</span> <span class="o">=</span> <span class="n">node</span><span class="o">.</span><span class="n">get</span><span class="p">(</span><span class="s1">&#39;label&#39;</span><span class="p">)</span>
@@ -478,12 +351,8 @@
 
         <span class="k">return</span> <span class="n">inputDeck</span></div></div>
 
-<<<<<<< HEAD
-<div class="viewcode-block" id="InputDecks"><a class="viewcode-back" href="../../../xData/index.html#xData.Documentation.computerCode.InputDecks">[docs]</a><span class="k">class</span> <span class="nc">InputDecks</span><span class="p">(</span> <span class="n">suiteModule</span><span class="o">.</span><span class="n">Suite</span> <span class="p">)</span> <span class="p">:</span>
-=======
 
 <div class="viewcode-block" id="InputDecks"><a class="viewcode-back" href="../../../xData/index.html#xData.Documentation.computerCode.InputDecks">[docs]</a><span class="k">class</span> <span class="nc">InputDecks</span><span class="p">(</span><span class="n">suiteModule</span><span class="o">.</span><span class="n">Suite</span><span class="p">):</span>
->>>>>>> 3473693b
 <span class="w">    </span><span class="sd">&quot;&quot;&quot;</span>
 <span class="sd">    This is the suite class for the GNDS computerCode/inputDecks node.</span>
 <span class="sd">    &quot;&quot;&quot;</span>
@@ -499,13 +368,6 @@
 <span class="w">    </span><span class="sd">&quot;&quot;&quot;</span>
 <span class="sd">    This is the class for the GNDS computerCode/outputDecks/outputDeck node.</span>
 
-<<<<<<< HEAD
-<div class="viewcode-block" id="OutputDeck"><a class="viewcode-back" href="../../../xData/index.html#xData.Documentation.computerCode.OutputDeck">[docs]</a><span class="k">class</span> <span class="nc">OutputDeck</span><span class="p">(</span> <span class="n">textModule</span><span class="o">.</span><span class="n">Text</span> <span class="p">)</span> <span class="p">:</span>
-<span class="w">    </span><span class="sd">&quot;&quot;&quot;</span>
-<span class="sd">    This is the class for the GNDS computerCode/outputDecks/outputDeck node.</span>
-
-=======
->>>>>>> 3473693b
 <span class="sd">    The following table list the primary members of this class:</span>
 
 <span class="sd">    +-----------------------+---------------------------------------------------------------------------+</span>
@@ -520,14 +382,8 @@
     <span class="n">moniker</span> <span class="o">=</span> <span class="s1">&#39;outputDeck&#39;</span>
     <span class="n">keyName</span> <span class="o">=</span> <span class="s1">&#39;label&#39;</span>
 
-<<<<<<< HEAD
-    <span class="k">def</span> <span class="fm">__init__</span><span class="p">(</span> <span class="bp">self</span><span class="p">,</span> <span class="n">filename</span><span class="p">,</span> <span class="n">text</span> <span class="o">=</span> <span class="kc">None</span> <span class="p">)</span> <span class="p">:</span>
-<span class="w">        </span><span class="sd">&quot;&quot;&quot;</span>
-<span class="sd">        :param label:       A unique label for an instance within a inputDecks suite. Why is this not in the argument list like it is for InputDeck.</span>
-=======
     <span class="k">def</span> <span class="fm">__init__</span><span class="p">(</span><span class="bp">self</span><span class="p">,</span> <span class="n">filename</span><span class="p">,</span> <span class="n">text</span><span class="o">=</span><span class="kc">None</span><span class="p">):</span>
 <span class="w">        </span><span class="sd">&quot;&quot;&quot;</span>
->>>>>>> 3473693b
 <span class="sd">        :param filename:    The path of the output file.</span>
 <span class="sd">        :param text:        Optional text to describe the contents of the output file.</span>
 <span class="sd">        &quot;&quot;&quot;</span>
@@ -537,21 +393,14 @@
         <span class="bp">self</span><span class="o">.</span><span class="n">__filename</span> <span class="o">=</span> <span class="n">textModule</span><span class="o">.</span><span class="n">raiseIfNotString</span><span class="p">(</span><span class="n">filename</span><span class="p">,</span> <span class="s1">&#39;filename&#39;</span><span class="p">)</span>
 
     <span class="nd">@property</span>
-<<<<<<< HEAD
-    <span class="k">def</span> <span class="nf">filename</span><span class="p">(</span> <span class="bp">self</span> <span class="p">)</span> <span class="p">:</span>
-=======
     <span class="k">def</span> <span class="nf">filename</span><span class="p">(</span><span class="bp">self</span><span class="p">):</span>
->>>>>>> 3473693b
 <span class="w">        </span><span class="sd">&quot;&quot;&quot;</span>
 <span class="sd">        This method returns the *filename* member of *self*.</span>
 
 <span class="sd">        :returns:       An instance of :py:class:`textModule.Tex`.</span>
 <span class="sd">        &quot;&quot;&quot;</span>
-<<<<<<< HEAD
-=======
 
         <span class="k">return</span> <span class="bp">self</span><span class="o">.</span><span class="n">__filename</span>
->>>>>>> 3473693b
 
 <div class="viewcode-block" id="OutputDeck.XML_extraAttributes"><a class="viewcode-back" href="../../../xData/index.html#xData.Documentation.computerCode.OutputDeck.XML_extraAttributes">[docs]</a>    <span class="k">def</span> <span class="nf">XML_extraAttributes</span><span class="p">(</span><span class="bp">self</span><span class="p">,</span> <span class="o">**</span><span class="n">kwargs</span><span class="p">):</span>
 <span class="w">        </span><span class="sd">&quot;&quot;&quot;</span>
@@ -559,15 +408,6 @@
 
 <span class="sd">        :kwargs:        This argument is not used.</span>
 
-<<<<<<< HEAD
-<div class="viewcode-block" id="OutputDeck.XML_extraAttributes"><a class="viewcode-back" href="../../../xData/index.html#xData.Documentation.computerCode.OutputDeck.XML_extraAttributes">[docs]</a>    <span class="k">def</span> <span class="nf">XML_extraAttributes</span><span class="p">(</span> <span class="bp">self</span><span class="p">,</span> <span class="o">**</span><span class="n">kwargs</span> <span class="p">)</span> <span class="p">:</span>
-<span class="w">        </span><span class="sd">&quot;&quot;&quot;</span>
-<span class="sd">        This methods returns the XML attributes for *self* as a single python str.</span>
-
-<span class="sd">        :kwargs:        This argument is not used.</span>
-
-=======
->>>>>>> 3473693b
 <span class="sd">        :returns:       A python str.</span>
 <span class="sd">        &quot;&quot;&quot;</span>
 
@@ -580,15 +420,6 @@
 <span class="w">        </span><span class="sd">&quot;&quot;&quot;</span>
 <span class="sd">        Parse *node* into an instance of *cls*.</span>
 
-<<<<<<< HEAD
-<span class="sd">        :param cls:         Form class to return.</span>
-<span class="sd">        :param node:        Node to parse.</span>
-<span class="sd">        :param xPath:       List containing xPath to current node, useful mostly for debugging.</span>
-<span class="sd">        :param linkData:    dict that collects unresolved links.</span>
-<span class="sd">        :param kwargs:      A dictionary of extra arguments that controls how *self* is converted to a list of XML strings.</span>
-
-<span class="sd">        :returns:           An instance of *cls* representing *node*.</span>
-=======
 <span class="sd">        :param cls:        Form class to return.</span>
 <span class="sd">        :param node:       Node to parse.</span>
 <span class="sd">        :param xPath:      List containing xPath to current node, useful mostly for debugging.</span>
@@ -596,19 +427,14 @@
 <span class="sd">        :param kwargs:     A dictionary of extra arguments controlling how *self* is converted to a list of XML strings.</span>
 
 <span class="sd">        :returns:          An instance of *cls* representing *node*.</span>
->>>>>>> 3473693b
 <span class="sd">        &quot;&quot;&quot;</span>
 
         <span class="n">_filename</span> <span class="o">=</span> <span class="n">node</span><span class="o">.</span><span class="n">get</span><span class="p">(</span><span class="s1">&#39;filename&#39;</span><span class="p">,</span> <span class="s1">&#39;&#39;</span><span class="p">)</span>
 
         <span class="k">return</span> <span class="bp">cls</span><span class="p">(</span><span class="n">_filename</span><span class="p">)</span></div></div>
 
-<<<<<<< HEAD
-<div class="viewcode-block" id="OutputDecks"><a class="viewcode-back" href="../../../xData/index.html#xData.Documentation.computerCode.OutputDecks">[docs]</a><span class="k">class</span> <span class="nc">OutputDecks</span><span class="p">(</span> <span class="n">suiteModule</span><span class="o">.</span><span class="n">Suite</span> <span class="p">)</span> <span class="p">:</span>
-=======
 
 <div class="viewcode-block" id="OutputDecks"><a class="viewcode-back" href="../../../xData/index.html#xData.Documentation.computerCode.OutputDecks">[docs]</a><span class="k">class</span> <span class="nc">OutputDecks</span><span class="p">(</span><span class="n">suiteModule</span><span class="o">.</span><span class="n">Suite</span><span class="p">):</span>
->>>>>>> 3473693b
 <span class="w">    </span><span class="sd">&quot;&quot;&quot;</span>
 <span class="sd">    This is the suite class for the GNDS computerCode/outputDecks node.</span>
 <span class="sd">    &quot;&quot;&quot;</span>
@@ -647,21 +473,13 @@
 <span class="sd">    +-----------------------+---------------------------------------------------------------------------+</span>
 <span class="sd">    &quot;&quot;&quot;</span>
 
-<<<<<<< HEAD
-<span class="c1"># Also need buildParameters as a text node.</span>
-=======
     <span class="c1"># Also need buildParameters as a text node.</span>
->>>>>>> 3473693b
 
     <span class="n">moniker</span> <span class="o">=</span> <span class="s1">&#39;computerCode&#39;</span>
     <span class="n">keyName</span> <span class="o">=</span> <span class="s1">&#39;label&#39;</span>
     <span class="n">ancestryMembers</span> <span class="o">=</span> <span class="p">(</span><span class="s1">&#39;codeRepo&#39;</span><span class="p">,</span> <span class="s1">&#39;executionArguments&#39;</span><span class="p">,</span> <span class="s1">&#39;note&#39;</span><span class="p">,</span> <span class="s1">&#39;inputDecks&#39;</span><span class="p">,</span> <span class="s1">&#39;outputDecks&#39;</span><span class="p">)</span>
 
-<<<<<<< HEAD
-    <span class="k">def</span> <span class="fm">__init__</span><span class="p">(</span> <span class="bp">self</span><span class="p">,</span> <span class="n">label</span><span class="p">,</span> <span class="n">name</span><span class="p">,</span> <span class="n">version</span> <span class="p">)</span> <span class="p">:</span>
-=======
     <span class="k">def</span> <span class="fm">__init__</span><span class="p">(</span><span class="bp">self</span><span class="p">,</span> <span class="n">label</span><span class="p">,</span> <span class="n">name</span><span class="p">,</span> <span class="n">version</span><span class="p">):</span>
->>>>>>> 3473693b
 <span class="w">        </span><span class="sd">&quot;&quot;&quot;</span>
 <span class="sd">        :param label:       A unique label for an instance within a computerCodes suite.</span>
 <span class="sd">        :param name:        The name of the code.</span>
@@ -689,11 +507,7 @@
         <span class="bp">self</span><span class="o">.</span><span class="n">__outputDecks</span><span class="o">.</span><span class="n">setAncestor</span><span class="p">(</span><span class="bp">self</span><span class="p">)</span>
 
     <span class="nd">@property</span>
-<<<<<<< HEAD
-    <span class="k">def</span> <span class="nf">label</span><span class="p">(</span> <span class="bp">self</span> <span class="p">)</span> <span class="p">:</span>
-=======
     <span class="k">def</span> <span class="nf">label</span><span class="p">(</span><span class="bp">self</span><span class="p">):</span>
->>>>>>> 3473693b
 <span class="w">        </span><span class="sd">&quot;&quot;&quot;</span>
 <span class="sd">        This method returns a reference to the *label* member of *self*.</span>
 
@@ -703,11 +517,7 @@
         <span class="k">return</span> <span class="bp">self</span><span class="o">.</span><span class="n">__label</span>
 
     <span class="nd">@property</span>
-<<<<<<< HEAD
-    <span class="k">def</span> <span class="nf">name</span><span class="p">(</span> <span class="bp">self</span> <span class="p">)</span> <span class="p">:</span>
-=======
     <span class="k">def</span> <span class="nf">name</span><span class="p">(</span><span class="bp">self</span><span class="p">):</span>
->>>>>>> 3473693b
 <span class="w">        </span><span class="sd">&quot;&quot;&quot;</span>
 <span class="sd">        This method returns a reference to the *name* member of *self*.</span>
 
@@ -717,56 +527,29 @@
         <span class="k">return</span> <span class="bp">self</span><span class="o">.</span><span class="n">__name</span>
 
     <span class="nd">@property</span>
-<<<<<<< HEAD
-    <span class="k">def</span> <span class="nf">version</span><span class="p">(</span> <span class="bp">self</span> <span class="p">)</span> <span class="p">:</span>
+    <span class="k">def</span> <span class="nf">version</span><span class="p">(</span><span class="bp">self</span><span class="p">):</span>
 <span class="w">        </span><span class="sd">&quot;&quot;&quot;</span>
 <span class="sd">        This method returns a reference to the *version* member of *self*.</span>
 
 <span class="sd">        :returns:       A python str.</span>
 <span class="sd">        &quot;&quot;&quot;</span>
-=======
-    <span class="k">def</span> <span class="nf">version</span><span class="p">(</span><span class="bp">self</span><span class="p">):</span>
-<span class="w">        </span><span class="sd">&quot;&quot;&quot;</span>
-<span class="sd">        This method returns a reference to the *version* member of *self*.</span>
->>>>>>> 3473693b
-
-<span class="sd">        :returns:       A python str.</span>
-<span class="sd">        &quot;&quot;&quot;</span>
 
         <span class="k">return</span> <span class="bp">self</span><span class="o">.</span><span class="n">__version</span>
 
     <span class="nd">@property</span>
-<<<<<<< HEAD
-    <span class="k">def</span> <span class="nf">codeRepo</span><span class="p">(</span> <span class="bp">self</span> <span class="p">)</span> <span class="p">:</span>
+    <span class="k">def</span> <span class="nf">codeRepo</span><span class="p">(</span><span class="bp">self</span><span class="p">):</span>
 <span class="w">        </span><span class="sd">&quot;&quot;&quot;</span>
 <span class="sd">        This method returns a reference to the *codeRepo* member of *self*.</span>
 
 <span class="sd">        :returns:       An instance of :py:class:`CodeRepo`.</span>
 <span class="sd">        &quot;&quot;&quot;</span>
-=======
-    <span class="k">def</span> <span class="nf">codeRepo</span><span class="p">(</span><span class="bp">self</span><span class="p">):</span>
-<span class="w">        </span><span class="sd">&quot;&quot;&quot;</span>
-<span class="sd">        This method returns a reference to the *codeRepo* member of *self*.</span>
->>>>>>> 3473693b
-
-<span class="sd">        :returns:       An instance of :py:class:`CodeRepo`.</span>
-<span class="sd">        &quot;&quot;&quot;</span>
 
         <span class="k">return</span> <span class="bp">self</span><span class="o">.</span><span class="n">__codeRepo</span>
 
     <span class="nd">@codeRepo</span><span class="o">.</span><span class="n">setter</span>
-<<<<<<< HEAD
-    <span class="k">def</span> <span class="nf">codeRepo</span><span class="p">(</span> <span class="bp">self</span><span class="p">,</span> <span class="n">_codeRepo</span> <span class="p">)</span> <span class="p">:</span>
+    <span class="k">def</span> <span class="nf">codeRepo</span><span class="p">(</span><span class="bp">self</span><span class="p">,</span> <span class="n">_codeRepo</span><span class="p">):</span>
 <span class="w">        </span><span class="sd">&quot;&quot;&quot;</span>
 <span class="sd">        This method sets the *codeRepo* member of *self* to *_codeRepo*.</span>
-
-<span class="sd">        :param _codeRepo:   An instance of :py:class:`CodeRepo`.</span>
-<span class="sd">        &quot;&quot;&quot;</span>
-=======
-    <span class="k">def</span> <span class="nf">codeRepo</span><span class="p">(</span><span class="bp">self</span><span class="p">,</span> <span class="n">_codeRepo</span><span class="p">):</span>
-<span class="w">        </span><span class="sd">&quot;&quot;&quot;</span>
-<span class="sd">        This method sets the *codeRepo* member of *self* to *_codeRepo*.</span>
->>>>>>> 3473693b
 
 <span class="sd">        :param _codeRepo:   An instance of :py:class:`CodeRepo`.</span>
 <span class="sd">        &quot;&quot;&quot;</span>
@@ -776,11 +559,7 @@
         <span class="bp">self</span><span class="o">.</span><span class="n">__codeRepo</span><span class="o">.</span><span class="n">setAncestor</span><span class="p">(</span><span class="bp">self</span><span class="p">)</span>
 
     <span class="nd">@property</span>
-<<<<<<< HEAD
-    <span class="k">def</span> <span class="nf">executionArguments</span><span class="p">(</span> <span class="bp">self</span> <span class="p">)</span> <span class="p">:</span>
-=======
     <span class="k">def</span> <span class="nf">executionArguments</span><span class="p">(</span><span class="bp">self</span><span class="p">):</span>
->>>>>>> 3473693b
 <span class="w">        </span><span class="sd">&quot;&quot;&quot;</span>
 <span class="sd">        This method returns a reference to the *executionArguments* member of *self*.</span>
 
@@ -790,11 +569,7 @@
         <span class="k">return</span> <span class="bp">self</span><span class="o">.</span><span class="n">__executionArguments</span>
 
     <span class="nd">@property</span>
-<<<<<<< HEAD
-    <span class="k">def</span> <span class="nf">note</span><span class="p">(</span> <span class="bp">self</span> <span class="p">)</span> <span class="p">:</span>
-=======
     <span class="k">def</span> <span class="nf">note</span><span class="p">(</span><span class="bp">self</span><span class="p">):</span>
->>>>>>> 3473693b
 <span class="w">        </span><span class="sd">&quot;&quot;&quot;</span>
 <span class="sd">        This method returns a reference to the *note* member of *self*.</span>
 
@@ -804,11 +579,7 @@
         <span class="k">return</span> <span class="bp">self</span><span class="o">.</span><span class="n">__note</span>
 
     <span class="nd">@property</span>
-<<<<<<< HEAD
-    <span class="k">def</span> <span class="nf">inputDecks</span><span class="p">(</span> <span class="bp">self</span> <span class="p">)</span> <span class="p">:</span>
-=======
     <span class="k">def</span> <span class="nf">inputDecks</span><span class="p">(</span><span class="bp">self</span><span class="p">):</span>
->>>>>>> 3473693b
 <span class="w">        </span><span class="sd">&quot;&quot;&quot;</span>
 <span class="sd">        This method returns a reference to the *inputDecks* member of *self*.</span>
 
@@ -818,11 +589,7 @@
         <span class="k">return</span> <span class="bp">self</span><span class="o">.</span><span class="n">__inputDecks</span>
 
     <span class="nd">@property</span>
-<<<<<<< HEAD
-    <span class="k">def</span> <span class="nf">outputDecks</span><span class="p">(</span> <span class="bp">self</span> <span class="p">)</span> <span class="p">:</span>
-=======
     <span class="k">def</span> <span class="nf">outputDecks</span><span class="p">(</span><span class="bp">self</span><span class="p">):</span>
->>>>>>> 3473693b
 <span class="w">        </span><span class="sd">&quot;&quot;&quot;</span>
 <span class="sd">        This method returns a reference to the *outputDecks* member of *self*.</span>
 
@@ -831,16 +598,6 @@
 
         <span class="k">return</span> <span class="bp">self</span><span class="o">.</span><span class="n">__outputDecks</span>
 
-<<<<<<< HEAD
-<div class="viewcode-block" id="ComputerCode.toXML_strList"><a class="viewcode-back" href="../../../xData/index.html#xData.Documentation.computerCode.ComputerCode.toXML_strList">[docs]</a>    <span class="k">def</span> <span class="nf">toXML_strList</span><span class="p">(</span> <span class="bp">self</span><span class="p">,</span> <span class="n">indent</span> <span class="o">=</span> <span class="s1">&#39;&#39;</span><span class="p">,</span> <span class="o">**</span><span class="n">kwargs</span> <span class="p">)</span> <span class="p">:</span>
-<span class="w">        </span><span class="sd">&quot;&quot;&quot;</span>
-<span class="sd">        Returns a list of str instances representing the XML lines of *self*.</span>
-
-<span class="sd">        :param indent:          The minimum amount of indentation.</span>
-<span class="sd">        :param kwargs:          A dictionary of extra arguments that controls how *self* is converted to a list of XML strings.</span>
-
-<span class="sd">        :return:                List of str instances representing the XML lines of self.</span>
-=======
 <div class="viewcode-block" id="ComputerCode.toXML_strList"><a class="viewcode-back" href="../../../xData/index.html#xData.Documentation.computerCode.ComputerCode.toXML_strList">[docs]</a>    <span class="k">def</span> <span class="nf">toXML_strList</span><span class="p">(</span><span class="bp">self</span><span class="p">,</span> <span class="n">indent</span><span class="o">=</span><span class="s1">&#39;&#39;</span><span class="p">,</span> <span class="o">**</span><span class="n">kwargs</span><span class="p">):</span>
 <span class="w">        </span><span class="sd">&quot;&quot;&quot;</span>
 <span class="sd">        Returns a list of str instances representing the XML lines of *self*.</span>
@@ -849,7 +606,6 @@
 <span class="sd">        :param kwargs:     A dictionary of extra arguments controlling how *self* is converted to a list of XML strings.</span>
 
 <span class="sd">        :return:           List of str instances representing the XML lines of self.</span>
->>>>>>> 3473693b
 <span class="sd">        &quot;&quot;&quot;</span>
 
         <span class="n">indent2</span> <span class="o">=</span> <span class="n">indent</span> <span class="o">+</span> <span class="n">kwargs</span><span class="o">.</span><span class="n">get</span><span class="p">(</span><span class="s1">&#39;incrementalIndent&#39;</span><span class="p">,</span> <span class="s1">&#39;  &#39;</span><span class="p">)</span>
@@ -872,15 +628,6 @@
 <span class="w">        </span><span class="sd">&quot;&quot;&quot;</span>
 <span class="sd">        Parse *node* into an instance of *cls*.</span>
 
-<<<<<<< HEAD
-<span class="sd">        :param cls:         Form class to return.</span>
-<span class="sd">        :param node:        Node to parse.</span>
-<span class="sd">        :param xPath:       List containing xPath to current node, useful mostly for debugging.</span>
-<span class="sd">        :param linkData:    dict that collects unresolved links.</span>
-<span class="sd">        :param kwargs:      A dictionary of extra arguments that controls how *self* is converted to a list of XML strings.</span>
-
-<span class="sd">        :returns:           An instance of *cls* representing *node*.</span>
-=======
 <span class="sd">        :param cls:        Form class to return.</span>
 <span class="sd">        :param node:       Node to parse.</span>
 <span class="sd">        :param xPath:      List containing xPath to current node, useful mostly for debugging.</span>
@@ -888,7 +635,6 @@
 <span class="sd">        :param kwargs:     A dictionary of extra arguments controlling how *self* is converted to a list of XML strings.</span>
 
 <span class="sd">        :returns:          An instance of *cls* representing *node*.</span>
->>>>>>> 3473693b
 <span class="sd">        &quot;&quot;&quot;</span>
 
         <span class="n">label</span> <span class="o">=</span> <span class="n">node</span><span class="o">.</span><span class="n">get</span><span class="p">(</span><span class="s1">&#39;label&#39;</span><span class="p">)</span>
@@ -900,12 +646,8 @@
 
         <span class="k">return</span> <span class="n">computerCode</span></div></div>
 
-<<<<<<< HEAD
-<div class="viewcode-block" id="ComputerCodes"><a class="viewcode-back" href="../../../xData/index.html#xData.Documentation.computerCode.ComputerCodes">[docs]</a><span class="k">class</span> <span class="nc">ComputerCodes</span><span class="p">(</span> <span class="n">suiteModule</span><span class="o">.</span><span class="n">Suite</span> <span class="p">)</span> <span class="p">:</span>
-=======
 
 <div class="viewcode-block" id="ComputerCodes"><a class="viewcode-back" href="../../../xData/index.html#xData.Documentation.computerCode.ComputerCodes">[docs]</a><span class="k">class</span> <span class="nc">ComputerCodes</span><span class="p">(</span><span class="n">suiteModule</span><span class="o">.</span><span class="n">Suite</span><span class="p">):</span>
->>>>>>> 3473693b
 <span class="w">    </span><span class="sd">&quot;&quot;&quot;</span>
 <span class="sd">    This is the suite class for the GNDS documentation/computerCodes node.</span>
 <span class="sd">    &quot;&quot;&quot;</span>
