
<!DOCTYPE html>

<html lang="en">
  <head>
    <meta charset="utf-8" />
    <meta name="viewport" content="width=device-width, initial-scale=1.0" />
    <title>xData.Documentation.author &#8212; Fudge and GNDS 6.1.0 documentation</title>
    <link rel="stylesheet" type="text/css" href="../../../_static/pygments.css" />
    <link rel="stylesheet" type="text/css" href="../../../_static/classic.css" />
    <link rel="stylesheet" type="text/css" href="../../../_static/graphviz.css" />
    
    <script data-url_root="../../../" id="documentation_options" src="../../../_static/documentation_options.js"></script>
    <script src="../../../_static/jquery.js"></script>
    <script src="../../../_static/underscore.js"></script>
    <script src="../../../_static/_sphinx_javascript_frameworks_compat.js"></script>
    <script src="../../../_static/doctools.js"></script>
    
    <link rel="shortcut icon" href="../../../_static/gnd-20121206-favicon.ico"/>
    <link rel="index" title="Index" href="../../../genindex.html" />
    <link rel="search" title="Search" href="../../../search.html" /> 
  </head><body>
    <div class="related" role="navigation" aria-label="related navigation">
      <h3>Navigation</h3>
      <ul>
        <li class="right" style="margin-right: 10px">
          <a href="../../../genindex.html" title="General Index"
             accesskey="I">index</a></li>
        <li class="right" >
          <a href="../../../py-modindex.html" title="Python Module Index"
             >modules</a> |</li>
        <li class="nav-item nav-item-0"><a href="../../../index.html">Fudge and GNDS 6.1.0 documentation</a> &#187;</li>
          <li class="nav-item nav-item-1"><a href="../../index.html" accesskey="U">Module code</a> &#187;</li>
        <li class="nav-item nav-item-this"><a href="">xData.Documentation.author</a></li> 
      </ul>
    </div>  

    <div class="document">
      <div class="documentwrapper">
        <div class="bodywrapper">
          <div class="body" role="main">
            
  <h1>Source code for xData.Documentation.author</h1><div class="highlight"><pre>
<span></span><span class="c1"># &lt;&lt;BEGIN-copyright&gt;&gt;</span>
<span class="c1"># &lt;&lt;END-copyright&gt;&gt;</span>

<span class="sd">&quot;&quot;&quot;</span>
<span class="sd">This module contains the classes representing the GNDS documentation nodes author and authors.</span>

<span class="sd">This module contains the following classes:</span>

<span class="sd">    +---------------------------+-----------------------------------------------------------------------------------+</span>
<span class="sd">    | Class                     | Description                                                                       |</span>
<span class="sd">    +===========================+===================================================================================+</span>
<span class="sd">    | Author                    | This class represents a GNDS documentation/authors/author node.                   |</span>
<span class="sd">    +---------------------------+-----------------------------------------------------------------------------------+</span>
<span class="sd">    | Authors                   | This is the suite class for the GNDS documentation/authors node.                  |</span>
<span class="sd">    +---------------------------+-----------------------------------------------------------------------------------+</span>
<span class="sd">&quot;&quot;&quot;</span>

<span class="kn">from</span> <span class="nn">..</span> <span class="kn">import</span> <span class="n">suite</span> <span class="k">as</span> <span class="n">suiteModule</span>
<span class="kn">from</span> <span class="nn">.</span> <span class="kn">import</span> <span class="n">abstractClasses</span> <span class="k">as</span> <span class="n">abstractClassesModule</span>


<div class="viewcode-block" id="Author"><a class="viewcode-back" href="../../../xData/index.html#xData.Documentation.author.Author">[docs]</a><span class="k">class</span> <span class="nc">Author</span><span class="p">(</span><span class="n">abstractClassesModule</span><span class="o">.</span><span class="n">AuthorAbstract</span><span class="p">):</span>
<span class="w">    </span><span class="sd">&quot;&quot;&quot;</span>
<span class="sd">    This class represents a GNDS documentation/authors/author node.</span>
<span class="sd">    &quot;&quot;&quot;</span>

    <span class="n">moniker</span> <span class="o">=</span> <span class="s1">&#39;author&#39;</span>
    <span class="n">keyName</span> <span class="o">=</span> <span class="s1">&#39;name&#39;</span>

<div class="viewcode-block" id="Author.parseNodeUsingClass"><a class="viewcode-back" href="../../../xData/index.html#xData.Documentation.author.Author.parseNodeUsingClass">[docs]</a>    <span class="nd">@classmethod</span>
    <span class="k">def</span> <span class="nf">parseNodeUsingClass</span><span class="p">(</span><span class="bp">cls</span><span class="p">,</span> <span class="n">node</span><span class="p">,</span> <span class="n">xPath</span><span class="p">,</span> <span class="n">linkData</span><span class="p">,</span> <span class="o">**</span><span class="n">kwargs</span><span class="p">):</span>
<span class="w">        </span><span class="sd">&quot;&quot;&quot;</span>
<span class="sd">        Parse *node* into an instance of *cls*.</span>

<<<<<<< HEAD
<span class="sd">        :param cls:         Form class to return.</span>
<span class="sd">        :param node:        Node to parse.</span>
<span class="sd">        :param xPath:       List containing xPath to current node, useful mostly for debugging.</span>
<span class="sd">        :param linkData:    dict that collects unresolved links.</span>
<span class="sd">        :param kwargs:      A dictionary of extra arguments that controls how *self* is converted to a list of XML strings.</span>

<span class="sd">        :returns:           An instance of *cls* representing *node*.</span>
=======
<span class="sd">        :param cls:        Form class to return.</span>
<span class="sd">        :param node:       Node to parse.</span>
<span class="sd">        :param xPath:      List containing xPath to current node, useful mostly for debugging.</span>
<span class="sd">        :param linkData:   dict that collects unresolved links.</span>
<span class="sd">        :param kwargs:     A dictionary of extra arguments controlling how *self* is converted to a list of XML strings.</span>

<span class="sd">        :returns:          An instance of *cls* representing *node*.</span>
>>>>>>> 3473693b
<span class="sd">        &quot;&quot;&quot;</span>

        <span class="n">name</span> <span class="o">=</span> <span class="n">node</span><span class="o">.</span><span class="n">get</span><span class="p">(</span><span class="s1">&#39;name&#39;</span><span class="p">)</span>
        <span class="n">orcid</span> <span class="o">=</span> <span class="n">node</span><span class="o">.</span><span class="n">get</span><span class="p">(</span><span class="s1">&#39;orcid&#39;</span><span class="p">,</span> <span class="s1">&#39;&#39;</span><span class="p">)</span>
        <span class="n">email</span> <span class="o">=</span> <span class="n">node</span><span class="o">.</span><span class="n">get</span><span class="p">(</span><span class="s1">&#39;email&#39;</span><span class="p">,</span> <span class="s1">&#39;&#39;</span><span class="p">)</span>

        <span class="k">return</span> <span class="bp">cls</span><span class="p">(</span><span class="n">name</span><span class="p">,</span> <span class="n">orcid</span><span class="p">,</span> <span class="n">email</span><span class="p">)</span></div></div>


<div class="viewcode-block" id="Authors"><a class="viewcode-back" href="../../../xData/index.html#xData.Documentation.author.Authors">[docs]</a><span class="k">class</span> <span class="nc">Authors</span><span class="p">(</span><span class="n">suiteModule</span><span class="o">.</span><span class="n">Suite</span><span class="p">):</span>
<span class="w">    </span><span class="sd">&quot;&quot;&quot;</span>
<span class="sd">    This is the suite class for the GNDS documentation/authors node.</span>
<span class="sd">    &quot;&quot;&quot;</span>

    <span class="n">moniker</span> <span class="o">=</span> <span class="s1">&#39;authors&#39;</span>
    <span class="n">suiteName</span> <span class="o">=</span> <span class="s1">&#39;name&#39;</span>

    <span class="k">def</span> <span class="fm">__init__</span><span class="p">(</span><span class="bp">self</span><span class="p">):</span>
        <span class="n">suiteModule</span><span class="o">.</span><span class="n">Suite</span><span class="o">.</span><span class="fm">__init__</span><span class="p">(</span><span class="bp">self</span><span class="p">,</span> <span class="p">[</span><span class="n">Author</span><span class="p">])</span></div>
</pre></div>

            <div class="clearer"></div>
          </div>
        </div>
      </div>
      <div class="sphinxsidebar" role="navigation" aria-label="main navigation">
        <div class="sphinxsidebarwrapper">
            <p class="logo"><a href="../../../index.html">
              <img class="logo" src="../../../_static/gnd.png" alt="Logo"/>
            </a></p>
<div id="searchbox" style="display: none" role="search">
  <h3 id="searchlabel">Quick search</h3>
    <div class="searchformwrapper">
    <form class="search" action="../../../search.html" method="get">
      <input type="text" name="q" aria-labelledby="searchlabel" autocomplete="off" autocorrect="off" autocapitalize="off" spellcheck="false"/>
      <input type="submit" value="Go" />
    </form>
    </div>
</div>
<script>document.getElementById('searchbox').style.display = "block"</script>
        </div>
      </div>
      <div class="clearer"></div>
    </div>
    <div class="related" role="navigation" aria-label="related navigation">
      <h3>Navigation</h3>
      <ul>
        <li class="right" style="margin-right: 10px">
          <a href="../../../genindex.html" title="General Index"
             >index</a></li>
        <li class="right" >
          <a href="../../../py-modindex.html" title="Python Module Index"
             >modules</a> |</li>
        <li class="nav-item nav-item-0"><a href="../../../index.html">Fudge and GNDS 6.1.0 documentation</a> &#187;</li>
          <li class="nav-item nav-item-1"><a href="../../index.html" >Module code</a> &#187;</li>
        <li class="nav-item nav-item-this"><a href="">xData.Documentation.author</a></li> 
      </ul>
    </div>
    <div class="footer" role="contentinfo">
        &#169; Copyright 2012, B.Beck, D. Brown, C. Mattoon, N. Patel, N. Summers.
      Created using <a href="https://www.sphinx-doc.org/">Sphinx</a> 5.0.2.
    </div>
  </body>
</html><|MERGE_RESOLUTION|>--- conflicted
+++ resolved
@@ -75,15 +75,6 @@
 <span class="w">        </span><span class="sd">&quot;&quot;&quot;</span>
 <span class="sd">        Parse *node* into an instance of *cls*.</span>
 
-<<<<<<< HEAD
-<span class="sd">        :param cls:         Form class to return.</span>
-<span class="sd">        :param node:        Node to parse.</span>
-<span class="sd">        :param xPath:       List containing xPath to current node, useful mostly for debugging.</span>
-<span class="sd">        :param linkData:    dict that collects unresolved links.</span>
-<span class="sd">        :param kwargs:      A dictionary of extra arguments that controls how *self* is converted to a list of XML strings.</span>
-
-<span class="sd">        :returns:           An instance of *cls* representing *node*.</span>
-=======
 <span class="sd">        :param cls:        Form class to return.</span>
 <span class="sd">        :param node:       Node to parse.</span>
 <span class="sd">        :param xPath:      List containing xPath to current node, useful mostly for debugging.</span>
@@ -91,7 +82,6 @@
 <span class="sd">        :param kwargs:     A dictionary of extra arguments controlling how *self* is converted to a list of XML strings.</span>
 
 <span class="sd">        :returns:          An instance of *cls* representing *node*.</span>
->>>>>>> 3473693b
 <span class="sd">        &quot;&quot;&quot;</span>
 
         <span class="n">name</span> <span class="o">=</span> <span class="n">node</span><span class="o">.</span><span class="n">get</span><span class="p">(</span><span class="s1">&#39;name&#39;</span><span class="p">)</span>
