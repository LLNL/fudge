
<!DOCTYPE html>

<html lang="en">
  <head>
    <meta charset="utf-8" />
    <meta name="viewport" content="width=device-width, initial-scale=1.0" />
    <title>xData.Documentation.copyright &#8212; Fudge and GNDS 6.1.0 documentation</title>
    <link rel="stylesheet" type="text/css" href="../../../_static/pygments.css" />
    <link rel="stylesheet" type="text/css" href="../../../_static/classic.css" />
    <link rel="stylesheet" type="text/css" href="../../../_static/graphviz.css" />
    
    <script data-url_root="../../../" id="documentation_options" src="../../../_static/documentation_options.js"></script>
    <script src="../../../_static/jquery.js"></script>
    <script src="../../../_static/underscore.js"></script>
    <script src="../../../_static/_sphinx_javascript_frameworks_compat.js"></script>
    <script src="../../../_static/doctools.js"></script>
    
    <link rel="shortcut icon" href="../../../_static/gnd-20121206-favicon.ico"/>
    <link rel="index" title="Index" href="../../../genindex.html" />
    <link rel="search" title="Search" href="../../../search.html" /> 
  </head><body>
    <div class="related" role="navigation" aria-label="related navigation">
      <h3>Navigation</h3>
      <ul>
        <li class="right" style="margin-right: 10px">
          <a href="../../../genindex.html" title="General Index"
             accesskey="I">index</a></li>
        <li class="right" >
          <a href="../../../py-modindex.html" title="Python Module Index"
             >modules</a> |</li>
        <li class="nav-item nav-item-0"><a href="../../../index.html">Fudge and GNDS 6.1.0 documentation</a> &#187;</li>
          <li class="nav-item nav-item-1"><a href="../../index.html" accesskey="U">Module code</a> &#187;</li>
        <li class="nav-item nav-item-this"><a href="">xData.Documentation.copyright</a></li> 
      </ul>
    </div>  

    <div class="document">
      <div class="documentwrapper">
        <div class="bodywrapper">
          <div class="body" role="main">
            
  <h1>Source code for xData.Documentation.copyright</h1><div class="highlight"><pre>
<span></span><span class="c1"># &lt;&lt;BEGIN-copyright&gt;&gt;</span>
<span class="c1"># &lt;&lt;END-copyright&gt;&gt;</span>

<span class="sd">&quot;&quot;&quot;</span>
<span class="sd">This module contains the class for the GNDS documentation/copyright node.</span>

<span class="sd">This module contains the following classes:</span>

<span class="sd">    +---------------------------+-------------------------------------------------------------------------------+</span>
<span class="sd">    | Class                     | Description                                                                   |</span>
<span class="sd">    +===========================+===============================================================================+</span>
<span class="sd">    | Copyright                 | This class represents a GNDS documentation/copyright node.                    |</span>
<span class="sd">    +---------------------------+-------------------------------------------------------------------------------+</span>
<span class="sd">&quot;&quot;&quot;</span>

<span class="kn">from</span> <span class="nn">..</span> <span class="kn">import</span> <span class="n">text</span> <span class="k">as</span> <span class="n">textModule</span>

<<<<<<< HEAD
<div class="viewcode-block" id="Copyright"><a class="viewcode-back" href="../../../xData/index.html#xData.Documentation.copyright.Copyright">[docs]</a><span class="k">class</span> <span class="nc">Copyright</span><span class="p">(</span> <span class="n">textModule</span><span class="o">.</span><span class="n">Text</span> <span class="p">)</span> <span class="p">:</span>
=======

<div class="viewcode-block" id="Copyright"><a class="viewcode-back" href="../../../xData/index.html#xData.Documentation.copyright.Copyright">[docs]</a><span class="k">class</span> <span class="nc">Copyright</span><span class="p">(</span><span class="n">textModule</span><span class="o">.</span><span class="n">Text</span><span class="p">):</span>
>>>>>>> 3473693b
<span class="w">    </span><span class="sd">&quot;&quot;&quot;</span>
<span class="sd">    A class representing a GNDS documentation/copyright node.</span>

<span class="sd">    The following table list the primary members of this class:</span>

<span class="sd">    +---------------+---------------------------------------------------------------+</span>
<span class="sd">    | Member        | Description                                                   |</span>
<span class="sd">    +===============+===============================================================+</span>
<span class="sd">    | href          | A url to the copyright.                                       |</span>
<span class="sd">    +---------------+---------------------------------------------------------------+</span>
<span class="sd">    &quot;&quot;&quot;</span>

    <span class="n">moniker</span> <span class="o">=</span> <span class="s1">&#39;copyright&#39;</span>

<<<<<<< HEAD
    <span class="k">def</span> <span class="fm">__init__</span><span class="p">(</span> <span class="bp">self</span><span class="p">,</span> <span class="n">href</span> <span class="o">=</span> <span class="s1">&#39;&#39;</span> <span class="p">)</span> <span class="p">:</span>
<span class="w">        </span><span class="sd">&quot;&quot;&quot;</span>
<span class="sd">        :param href:    A url to the copyright.</span>
=======
    <span class="k">def</span> <span class="fm">__init__</span><span class="p">(</span><span class="bp">self</span><span class="p">,</span> <span class="n">href</span><span class="o">=</span><span class="s1">&#39;&#39;</span><span class="p">):</span>
<span class="w">        </span><span class="sd">&quot;&quot;&quot;</span>
<span class="sd">        :param href:    URL to the copyright.</span>
>>>>>>> 3473693b
<span class="sd">        &quot;&quot;&quot;</span>

        <span class="n">textModule</span><span class="o">.</span><span class="n">Text</span><span class="o">.</span><span class="fm">__init__</span><span class="p">(</span><span class="bp">self</span><span class="p">)</span>

        <span class="bp">self</span><span class="o">.</span><span class="n">href</span> <span class="o">=</span> <span class="n">href</span>

    <span class="nd">@property</span>
<<<<<<< HEAD
    <span class="k">def</span> <span class="nf">href</span><span class="p">(</span> <span class="bp">self</span> <span class="p">)</span> <span class="p">:</span>
<span class="w">        </span><span class="sd">&quot;&quot;&quot;</span>
<span class="sd">        Thie method returns self&#39;s href instance.</span>
=======
    <span class="k">def</span> <span class="nf">href</span><span class="p">(</span><span class="bp">self</span><span class="p">):</span>
<span class="w">        </span><span class="sd">&quot;&quot;&quot;</span>
<span class="sd">        This method returns self&#39;s href instance.</span>
>>>>>>> 3473693b

<span class="sd">        :returns:       A python str.</span>
<span class="sd">        &quot;&quot;&quot;</span>

        <span class="k">return</span> <span class="bp">self</span><span class="o">.</span><span class="n">__href</span>

    <span class="nd">@href</span><span class="o">.</span><span class="n">setter</span>
<<<<<<< HEAD
    <span class="k">def</span> <span class="nf">href</span><span class="p">(</span> <span class="bp">self</span><span class="p">,</span> <span class="n">value</span> <span class="p">)</span> <span class="p">:</span>
<span class="w">        </span><span class="sd">&quot;&quot;&quot;</span>
<span class="sd">        This method sets the href member of *self* to *value*.</span>

<span class="sd">        :param value:       The new href value for *self*.</span>
<span class="sd">        &quot;&quot;&quot;</span>
=======
    <span class="k">def</span> <span class="nf">href</span><span class="p">(</span><span class="bp">self</span><span class="p">,</span> <span class="n">value</span><span class="p">):</span>
<span class="w">        </span><span class="sd">&quot;&quot;&quot;</span>
<span class="sd">        This method sets the href member of *self* to *value*.</span>
>>>>>>> 3473693b

<span class="sd">        :param value:       The new href value for *self*.</span>
<span class="sd">        &quot;&quot;&quot;</span>

        <span class="k">if</span> <span class="ow">not</span> <span class="nb">isinstance</span><span class="p">(</span><span class="n">value</span><span class="p">,</span> <span class="nb">str</span><span class="p">):</span> <span class="k">raise</span> <span class="ne">TypeError</span><span class="p">(</span><span class="s1">&#39;href must be a str instance.&#39;</span><span class="p">)</span>
        <span class="bp">self</span><span class="o">.</span><span class="n">__href</span> <span class="o">=</span> <span class="n">value</span>

<<<<<<< HEAD
<div class="viewcode-block" id="Copyright.XML_extraAttributes"><a class="viewcode-back" href="../../../xData/index.html#xData.Documentation.copyright.Copyright.XML_extraAttributes">[docs]</a>    <span class="k">def</span> <span class="nf">XML_extraAttributes</span><span class="p">(</span> <span class="bp">self</span><span class="p">,</span> <span class="o">**</span><span class="n">kwargs</span> <span class="p">)</span> <span class="p">:</span>
<span class="w">        </span><span class="sd">&quot;&quot;&quot;</span>
<span class="sd">        This methods returns the XML attributes for *self* as a single python str.</span>

<span class="sd">        :kwargs:        This argument is not used.</span>

<span class="sd">        :returns:       A python str.</span>
<span class="sd">        &quot;&quot;&quot;</span>
=======
<div class="viewcode-block" id="Copyright.XML_extraAttributes"><a class="viewcode-back" href="../../../xData/index.html#xData.Documentation.copyright.Copyright.XML_extraAttributes">[docs]</a>    <span class="k">def</span> <span class="nf">XML_extraAttributes</span><span class="p">(</span><span class="bp">self</span><span class="p">,</span> <span class="o">**</span><span class="n">kwargs</span><span class="p">):</span>
<span class="w">        </span><span class="sd">&quot;&quot;&quot;</span>
<span class="sd">        This method returns the XML attributes for *self* as a single python str.</span>
>>>>>>> 3473693b

<span class="sd">        :kwargs:        This argument is not used.</span>

<span class="sd">        :returns:       A python str.</span>
<span class="sd">        &quot;&quot;&quot;</span>

        <span class="k">if</span> <span class="bp">self</span><span class="o">.</span><span class="n">href</span> <span class="o">==</span> <span class="s1">&#39;&#39;</span><span class="p">:</span> <span class="k">return</span> <span class="s1">&#39;&#39;</span>

        <span class="k">return</span> <span class="s1">&#39; href=&quot;</span><span class="si">%s</span><span class="s1">&quot;&#39;</span> <span class="o">%</span> <span class="bp">self</span><span class="o">.</span><span class="n">href</span></div>

<div class="viewcode-block" id="Copyright.parseNode"><a class="viewcode-back" href="../../../xData/index.html#xData.Documentation.copyright.Copyright.parseNode">[docs]</a>    <span class="k">def</span> <span class="nf">parseNode</span><span class="p">(</span><span class="bp">self</span><span class="p">,</span> <span class="n">node</span><span class="p">,</span> <span class="n">xPath</span><span class="p">,</span> <span class="n">linkData</span><span class="p">,</span> <span class="o">**</span><span class="n">kwargs</span><span class="p">):</span>
<span class="w">        </span><span class="sd">&quot;&quot;&quot;</span>
<span class="sd">        This method fills *self* by parsing the data in *node*.</span>

<span class="sd">        :param node:        Node to parse.</span>
<span class="sd">        :param xPath:       List containing xPath to current node, useful mostly for debugging.</span>
<span class="sd">        :param linkData:    dict that collects unresolved links.</span>
<<<<<<< HEAD
<span class="sd">        :param kwargs:      A dictionary of extra arguments that controls how *self* is converted to a list of XML strings.</span>
=======
<span class="sd">        :param kwargs:      dictionary of extra arguments controlling how *self* is converted to a list of XML strings.</span>
>>>>>>> 3473693b
<span class="sd">        &quot;&quot;&quot;</span>

        <span class="n">textModule</span><span class="o">.</span><span class="n">Text</span><span class="o">.</span><span class="n">parseNode</span><span class="p">(</span><span class="bp">self</span><span class="p">,</span> <span class="n">node</span><span class="p">,</span> <span class="n">xPath</span><span class="p">,</span> <span class="n">linkData</span><span class="p">,</span> <span class="o">**</span><span class="n">kwargs</span><span class="p">)</span>
        <span class="n">xPath</span><span class="o">.</span><span class="n">append</span><span class="p">(</span><span class="n">node</span><span class="o">.</span><span class="n">tag</span><span class="p">)</span>

        <span class="bp">self</span><span class="o">.</span><span class="n">__href</span> <span class="o">=</span> <span class="n">node</span><span class="o">.</span><span class="n">get</span><span class="p">(</span><span class="s1">&#39;href&#39;</span><span class="p">,</span> <span class="s1">&#39;&#39;</span><span class="p">)</span>

        <span class="n">xPath</span><span class="o">.</span><span class="n">pop</span><span class="p">()</span></div></div>
</pre></div>

            <div class="clearer"></div>
          </div>
        </div>
      </div>
      <div class="sphinxsidebar" role="navigation" aria-label="main navigation">
        <div class="sphinxsidebarwrapper">
            <p class="logo"><a href="../../../index.html">
              <img class="logo" src="../../../_static/gnd.png" alt="Logo"/>
            </a></p>
<div id="searchbox" style="display: none" role="search">
  <h3 id="searchlabel">Quick search</h3>
    <div class="searchformwrapper">
    <form class="search" action="../../../search.html" method="get">
      <input type="text" name="q" aria-labelledby="searchlabel" autocomplete="off" autocorrect="off" autocapitalize="off" spellcheck="false"/>
      <input type="submit" value="Go" />
    </form>
    </div>
</div>
<script>document.getElementById('searchbox').style.display = "block"</script>
        </div>
      </div>
      <div class="clearer"></div>
    </div>
    <div class="related" role="navigation" aria-label="related navigation">
      <h3>Navigation</h3>
      <ul>
        <li class="right" style="margin-right: 10px">
          <a href="../../../genindex.html" title="General Index"
             >index</a></li>
        <li class="right" >
          <a href="../../../py-modindex.html" title="Python Module Index"
             >modules</a> |</li>
        <li class="nav-item nav-item-0"><a href="../../../index.html">Fudge and GNDS 6.1.0 documentation</a> &#187;</li>
          <li class="nav-item nav-item-1"><a href="../../index.html" >Module code</a> &#187;</li>
        <li class="nav-item nav-item-this"><a href="">xData.Documentation.copyright</a></li> 
      </ul>
    </div>
    <div class="footer" role="contentinfo">
        &#169; Copyright 2012, B.Beck, D. Brown, C. Mattoon, N. Patel, N. Summers.
      Created using <a href="https://www.sphinx-doc.org/">Sphinx</a> 5.0.2.
    </div>
  </body>
</html><|MERGE_RESOLUTION|>--- conflicted
+++ resolved
@@ -58,12 +58,8 @@
 
 <span class="kn">from</span> <span class="nn">..</span> <span class="kn">import</span> <span class="n">text</span> <span class="k">as</span> <span class="n">textModule</span>
 
-<<<<<<< HEAD
-<div class="viewcode-block" id="Copyright"><a class="viewcode-back" href="../../../xData/index.html#xData.Documentation.copyright.Copyright">[docs]</a><span class="k">class</span> <span class="nc">Copyright</span><span class="p">(</span> <span class="n">textModule</span><span class="o">.</span><span class="n">Text</span> <span class="p">)</span> <span class="p">:</span>
-=======
 
 <div class="viewcode-block" id="Copyright"><a class="viewcode-back" href="../../../xData/index.html#xData.Documentation.copyright.Copyright">[docs]</a><span class="k">class</span> <span class="nc">Copyright</span><span class="p">(</span><span class="n">textModule</span><span class="o">.</span><span class="n">Text</span><span class="p">):</span>
->>>>>>> 3473693b
 <span class="w">    </span><span class="sd">&quot;&quot;&quot;</span>
 <span class="sd">    A class representing a GNDS documentation/copyright node.</span>
 
@@ -78,15 +74,9 @@
 
     <span class="n">moniker</span> <span class="o">=</span> <span class="s1">&#39;copyright&#39;</span>
 
-<<<<<<< HEAD
-    <span class="k">def</span> <span class="fm">__init__</span><span class="p">(</span> <span class="bp">self</span><span class="p">,</span> <span class="n">href</span> <span class="o">=</span> <span class="s1">&#39;&#39;</span> <span class="p">)</span> <span class="p">:</span>
-<span class="w">        </span><span class="sd">&quot;&quot;&quot;</span>
-<span class="sd">        :param href:    A url to the copyright.</span>
-=======
     <span class="k">def</span> <span class="fm">__init__</span><span class="p">(</span><span class="bp">self</span><span class="p">,</span> <span class="n">href</span><span class="o">=</span><span class="s1">&#39;&#39;</span><span class="p">):</span>
 <span class="w">        </span><span class="sd">&quot;&quot;&quot;</span>
 <span class="sd">        :param href:    URL to the copyright.</span>
->>>>>>> 3473693b
 <span class="sd">        &quot;&quot;&quot;</span>
 
         <span class="n">textModule</span><span class="o">.</span><span class="n">Text</span><span class="o">.</span><span class="fm">__init__</span><span class="p">(</span><span class="bp">self</span><span class="p">)</span>
@@ -94,15 +84,9 @@
         <span class="bp">self</span><span class="o">.</span><span class="n">href</span> <span class="o">=</span> <span class="n">href</span>
 
     <span class="nd">@property</span>
-<<<<<<< HEAD
-    <span class="k">def</span> <span class="nf">href</span><span class="p">(</span> <span class="bp">self</span> <span class="p">)</span> <span class="p">:</span>
-<span class="w">        </span><span class="sd">&quot;&quot;&quot;</span>
-<span class="sd">        Thie method returns self&#39;s href instance.</span>
-=======
     <span class="k">def</span> <span class="nf">href</span><span class="p">(</span><span class="bp">self</span><span class="p">):</span>
 <span class="w">        </span><span class="sd">&quot;&quot;&quot;</span>
 <span class="sd">        This method returns self&#39;s href instance.</span>
->>>>>>> 3473693b
 
 <span class="sd">        :returns:       A python str.</span>
 <span class="sd">        &quot;&quot;&quot;</span>
@@ -110,18 +94,9 @@
         <span class="k">return</span> <span class="bp">self</span><span class="o">.</span><span class="n">__href</span>
 
     <span class="nd">@href</span><span class="o">.</span><span class="n">setter</span>
-<<<<<<< HEAD
-    <span class="k">def</span> <span class="nf">href</span><span class="p">(</span> <span class="bp">self</span><span class="p">,</span> <span class="n">value</span> <span class="p">)</span> <span class="p">:</span>
-<span class="w">        </span><span class="sd">&quot;&quot;&quot;</span>
-<span class="sd">        This method sets the href member of *self* to *value*.</span>
-
-<span class="sd">        :param value:       The new href value for *self*.</span>
-<span class="sd">        &quot;&quot;&quot;</span>
-=======
     <span class="k">def</span> <span class="nf">href</span><span class="p">(</span><span class="bp">self</span><span class="p">,</span> <span class="n">value</span><span class="p">):</span>
 <span class="w">        </span><span class="sd">&quot;&quot;&quot;</span>
 <span class="sd">        This method sets the href member of *self* to *value*.</span>
->>>>>>> 3473693b
 
 <span class="sd">        :param value:       The new href value for *self*.</span>
 <span class="sd">        &quot;&quot;&quot;</span>
@@ -129,20 +104,9 @@
         <span class="k">if</span> <span class="ow">not</span> <span class="nb">isinstance</span><span class="p">(</span><span class="n">value</span><span class="p">,</span> <span class="nb">str</span><span class="p">):</span> <span class="k">raise</span> <span class="ne">TypeError</span><span class="p">(</span><span class="s1">&#39;href must be a str instance.&#39;</span><span class="p">)</span>
         <span class="bp">self</span><span class="o">.</span><span class="n">__href</span> <span class="o">=</span> <span class="n">value</span>
 
-<<<<<<< HEAD
-<div class="viewcode-block" id="Copyright.XML_extraAttributes"><a class="viewcode-back" href="../../../xData/index.html#xData.Documentation.copyright.Copyright.XML_extraAttributes">[docs]</a>    <span class="k">def</span> <span class="nf">XML_extraAttributes</span><span class="p">(</span> <span class="bp">self</span><span class="p">,</span> <span class="o">**</span><span class="n">kwargs</span> <span class="p">)</span> <span class="p">:</span>
-<span class="w">        </span><span class="sd">&quot;&quot;&quot;</span>
-<span class="sd">        This methods returns the XML attributes for *self* as a single python str.</span>
-
-<span class="sd">        :kwargs:        This argument is not used.</span>
-
-<span class="sd">        :returns:       A python str.</span>
-<span class="sd">        &quot;&quot;&quot;</span>
-=======
 <div class="viewcode-block" id="Copyright.XML_extraAttributes"><a class="viewcode-back" href="../../../xData/index.html#xData.Documentation.copyright.Copyright.XML_extraAttributes">[docs]</a>    <span class="k">def</span> <span class="nf">XML_extraAttributes</span><span class="p">(</span><span class="bp">self</span><span class="p">,</span> <span class="o">**</span><span class="n">kwargs</span><span class="p">):</span>
 <span class="w">        </span><span class="sd">&quot;&quot;&quot;</span>
 <span class="sd">        This method returns the XML attributes for *self* as a single python str.</span>
->>>>>>> 3473693b
 
 <span class="sd">        :kwargs:        This argument is not used.</span>
 
@@ -160,11 +124,7 @@
 <span class="sd">        :param node:        Node to parse.</span>
 <span class="sd">        :param xPath:       List containing xPath to current node, useful mostly for debugging.</span>
 <span class="sd">        :param linkData:    dict that collects unresolved links.</span>
-<<<<<<< HEAD
-<span class="sd">        :param kwargs:      A dictionary of extra arguments that controls how *self* is converted to a list of XML strings.</span>
-=======
 <span class="sd">        :param kwargs:      dictionary of extra arguments controlling how *self* is converted to a list of XML strings.</span>
->>>>>>> 3473693b
 <span class="sd">        &quot;&quot;&quot;</span>
 
         <span class="n">textModule</span><span class="o">.</span><span class="n">Text</span><span class="o">.</span><span class="n">parseNode</span><span class="p">(</span><span class="bp">self</span><span class="p">,</span> <span class="n">node</span><span class="p">,</span> <span class="n">xPath</span><span class="p">,</span> <span class="n">linkData</span><span class="p">,</span> <span class="o">**</span><span class="n">kwargs</span><span class="p">)</span>
