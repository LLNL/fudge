--- conflicted
+++ resolved
@@ -131,11 +131,7 @@
     <span class="nd">@property</span>
     <span class="k">def</span> <span class="nf">contributorType</span><span class="p">(</span><span class="bp">self</span><span class="p">):</span>
 <span class="w">        </span><span class="sd">&quot;&quot;&quot;</span>
-<<<<<<< HEAD
-<span class="sd">        Thie method returns the contributorType.</span>
-=======
 <span class="sd">        This method returns the contributorType.</span>
->>>>>>> 3473693b
 
 <span class="sd">        :returns:       An instance of :py:class:`ContributorType`.</span>
 <span class="sd">        &quot;&quot;&quot;</span>
@@ -144,11 +140,7 @@
 
 <div class="viewcode-block" id="Contributor.XML_extraAttributes"><a class="viewcode-back" href="../../../xData/index.html#xData.Documentation.contributor.Contributor.XML_extraAttributes">[docs]</a>    <span class="k">def</span> <span class="nf">XML_extraAttributes</span><span class="p">(</span><span class="bp">self</span><span class="p">,</span> <span class="o">**</span><span class="n">kwargs</span><span class="p">):</span>
 <span class="w">        </span><span class="sd">&quot;&quot;&quot;</span>
-<<<<<<< HEAD
-<span class="sd">        This methods returns the XML attributes for *self* as a single python str.</span>
-=======
 <span class="sd">        This method returns the XML attributes for *self* as a single python str.</span>
->>>>>>> 3473693b
 
 <span class="sd">        :kwargs:        This argument is not used.</span>
 
@@ -168,11 +160,7 @@
 <span class="sd">        :param node:        Node to parse.</span>
 <span class="sd">        :param xPath:       List containing xPath to current node, useful mostly for debugging.</span>
 <span class="sd">        :param linkData:    dict that collects unresolved links.</span>
-<<<<<<< HEAD
-<span class="sd">        :param kwargs:      A dictionary of extra arguments that controls how *self* is converted to a list of XML strings.</span>
-=======
 <span class="sd">        :param kwargs:      dictionary of extra arguments controlling how *self* is converted to a list of XML strings.</span>
->>>>>>> 3473693b
 
 <span class="sd">        :returns:           An instance of *cls* representing *node*.</span>
 <span class="sd">        &quot;&quot;&quot;</span>
