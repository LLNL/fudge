--- conflicted
+++ resolved
@@ -83,11 +83,7 @@
 
     <span class="k">def</span> <span class="fm">__init__</span><span class="p">(</span><span class="bp">self</span><span class="p">,</span> <span class="n">name</span><span class="p">,</span> <span class="n">href</span><span class="o">=</span><span class="s1">&#39;&#39;</span><span class="p">):</span>
 <span class="w">        </span><span class="sd">&quot;&quot;&quot;</span>
-<<<<<<< HEAD
-<span class="sd">        :param name:    The nanme of the collaboration.</span>
-=======
 <span class="sd">        :param name:    The name of the collaboration.</span>
->>>>>>> 3473693b
 <span class="sd">        :param href:    TBD.</span>
 <span class="sd">        &quot;&quot;&quot;</span>
 
@@ -97,11 +93,7 @@
         <span class="bp">self</span><span class="o">.</span><span class="n">__href</span> <span class="o">=</span> <span class="n">href</span>
 
     <span class="nd">@property</span>
-<<<<<<< HEAD
-    <span class="k">def</span> <span class="nf">name</span><span class="p">(</span> <span class="bp">self</span> <span class="p">)</span> <span class="p">:</span>
-=======
     <span class="k">def</span> <span class="nf">name</span><span class="p">(</span><span class="bp">self</span><span class="p">):</span>
->>>>>>> 3473693b
 <span class="w">        </span><span class="sd">&quot;&quot;&quot;</span>
 <span class="sd">        This method returns self&#39;s label.</span>
 
@@ -111,11 +103,7 @@
         <span class="k">return</span> <span class="bp">self</span><span class="o">.</span><span class="n">__name</span>
 
     <span class="nd">@property</span>
-<<<<<<< HEAD
-    <span class="k">def</span> <span class="nf">href</span><span class="p">(</span> <span class="bp">self</span> <span class="p">)</span> <span class="p">:</span>
-=======
     <span class="k">def</span> <span class="nf">href</span><span class="p">(</span><span class="bp">self</span><span class="p">):</span>
->>>>>>> 3473693b
 <span class="w">        </span><span class="sd">&quot;&quot;&quot;</span>
 <span class="sd">        This method returns self&#39;s href.</span>
 
@@ -124,16 +112,6 @@
 
         <span class="k">return</span> <span class="bp">self</span><span class="o">.</span><span class="n">__href</span>
 
-<<<<<<< HEAD
-<div class="viewcode-block" id="Collaboration.toXML_strList"><a class="viewcode-back" href="../../../xData/index.html#xData.Documentation.collaboration.Collaboration.toXML_strList">[docs]</a>    <span class="k">def</span> <span class="nf">toXML_strList</span><span class="p">(</span> <span class="bp">self</span><span class="p">,</span> <span class="n">indent</span> <span class="o">=</span> <span class="s1">&#39;&#39;</span><span class="p">,</span> <span class="o">**</span><span class="n">kwargs</span> <span class="p">)</span> <span class="p">:</span>
-<span class="w">        </span><span class="sd">&quot;&quot;&quot;</span>
-<span class="sd">        Returns a list of str instances representing the XML lines of *self*.</span>
-
-<span class="sd">        :param indent:          The minimum amount of indentation.</span>
-<span class="sd">        :param kwargs:          A dictionary of extra arguments that controls how *self* is converted to a list of XML strings.</span>
-
-<span class="sd">        :return:                List of str instances representing the XML lines of self.</span>
-=======
 <div class="viewcode-block" id="Collaboration.toXML_strList"><a class="viewcode-back" href="../../../xData/index.html#xData.Documentation.collaboration.Collaboration.toXML_strList">[docs]</a>    <span class="k">def</span> <span class="nf">toXML_strList</span><span class="p">(</span><span class="bp">self</span><span class="p">,</span> <span class="n">indent</span><span class="o">=</span><span class="s1">&#39;&#39;</span><span class="p">,</span> <span class="o">**</span><span class="n">kwargs</span><span class="p">):</span>
 <span class="w">        </span><span class="sd">&quot;&quot;&quot;</span>
 <span class="sd">        Returns a list of str instances representing the XML lines of *self*.</span>
@@ -142,7 +120,6 @@
 <span class="sd">        :param kwargs:     A dictionary of extra arguments controlling how *self* is converted to a list of XML strings.</span>
 
 <span class="sd">        :return:           List of str instances representing the XML lines of self.</span>
->>>>>>> 3473693b
 <span class="sd">        &quot;&quot;&quot;</span>
 
         <span class="n">href</span> <span class="o">=</span> <span class="s1">&#39;&#39;</span>
@@ -155,22 +132,11 @@
 <span class="w">        </span><span class="sd">&quot;&quot;&quot;</span>
 <span class="sd">        Parse *node* into an instance of *cls*.</span>
 
-<<<<<<< HEAD
-<span class="sd">        :param cls:         Form class to return.</span>
-<span class="sd">        :param node:        Node to parse.</span>
-<span class="sd">        :param xPath:       List containing xPath to current node, useful mostly for debugging.</span>
-<span class="sd">        :param linkData:    dict that collects unresolved links.</span>
-<span class="sd">        :param kwargs:      A dictionary of extra arguments that controls how *self* is converted to a list of XML strings.</span>
-
-<span class="sd">        :returns:           An instance of *cls* representing *node*.</span>
-<span class="sd">        &quot;&quot;&quot;</span>
-=======
 <span class="sd">        :param cls:        Form class to return.</span>
 <span class="sd">        :param node:       Node to parse.</span>
 <span class="sd">        :param xPath:      List containing xPath to current node, useful mostly for debugging.</span>
 <span class="sd">        :param linkData:   dict that collects unresolved links.</span>
 <span class="sd">        :param kwargs:     A dictionary of extra arguments controlling how *self* is converted to a list of XML strings.</span>
->>>>>>> 3473693b
 
 <span class="sd">        :returns:          An instance of *cls* representing *node*.</span>
 <span class="sd">        &quot;&quot;&quot;</span>
@@ -178,14 +144,10 @@
         <span class="n">name</span> <span class="o">=</span> <span class="n">node</span><span class="o">.</span><span class="n">get</span><span class="p">(</span><span class="s1">&#39;name&#39;</span><span class="p">)</span>
         <span class="n">href</span> <span class="o">=</span> <span class="n">node</span><span class="o">.</span><span class="n">get</span><span class="p">(</span><span class="s1">&#39;href&#39;</span><span class="p">)</span>
 
-<<<<<<< HEAD
-<div class="viewcode-block" id="Collaborations"><a class="viewcode-back" href="../../../xData/index.html#xData.Documentation.collaboration.Collaborations">[docs]</a><span class="k">class</span> <span class="nc">Collaborations</span><span class="p">(</span> <span class="n">suiteModule</span><span class="o">.</span><span class="n">Suite</span> <span class="p">)</span> <span class="p">:</span>
-=======
         <span class="k">return</span> <span class="bp">cls</span><span class="p">(</span><span class="n">name</span><span class="p">,</span> <span class="n">href</span><span class="p">)</span></div></div>
 
 
 <div class="viewcode-block" id="Collaborations"><a class="viewcode-back" href="../../../xData/index.html#xData.Documentation.collaboration.Collaborations">[docs]</a><span class="k">class</span> <span class="nc">Collaborations</span><span class="p">(</span><span class="n">suiteModule</span><span class="o">.</span><span class="n">Suite</span><span class="p">):</span>
->>>>>>> 3473693b
 <span class="w">    </span><span class="sd">&quot;&quot;&quot;</span>
 <span class="sd">    This is the suite class for the GNDS documentation/collaborations node.</span>
 <span class="sd">    &quot;&quot;&quot;</span>
