
<!DOCTYPE html>

<html lang="en">
  <head>
    <meta charset="utf-8" />
    <meta name="viewport" content="width=device-width, initial-scale=1.0" />
    <title>xData.Documentation.bibitem &#8212; Fudge and GNDS 6.1.0 documentation</title>
    <link rel="stylesheet" type="text/css" href="../../../_static/pygments.css" />
    <link rel="stylesheet" type="text/css" href="../../../_static/classic.css" />
    <link rel="stylesheet" type="text/css" href="../../../_static/graphviz.css" />
    
    <script data-url_root="../../../" id="documentation_options" src="../../../_static/documentation_options.js"></script>
    <script src="../../../_static/jquery.js"></script>
    <script src="../../../_static/underscore.js"></script>
    <script src="../../../_static/_sphinx_javascript_frameworks_compat.js"></script>
    <script src="../../../_static/doctools.js"></script>
    
    <link rel="shortcut icon" href="../../../_static/gnd-20121206-favicon.ico"/>
    <link rel="index" title="Index" href="../../../genindex.html" />
    <link rel="search" title="Search" href="../../../search.html" /> 
  </head><body>
    <div class="related" role="navigation" aria-label="related navigation">
      <h3>Navigation</h3>
      <ul>
        <li class="right" style="margin-right: 10px">
          <a href="../../../genindex.html" title="General Index"
             accesskey="I">index</a></li>
        <li class="right" >
          <a href="../../../py-modindex.html" title="Python Module Index"
             >modules</a> |</li>
        <li class="nav-item nav-item-0"><a href="../../../index.html">Fudge and GNDS 6.1.0 documentation</a> &#187;</li>
          <li class="nav-item nav-item-1"><a href="../../index.html" accesskey="U">Module code</a> &#187;</li>
        <li class="nav-item nav-item-this"><a href="">xData.Documentation.bibitem</a></li> 
      </ul>
    </div>  

    <div class="document">
      <div class="documentwrapper">
        <div class="bodywrapper">
          <div class="body" role="main">
            
  <h1>Source code for xData.Documentation.bibitem</h1><div class="highlight"><pre>
<span></span><span class="c1"># &lt;&lt;BEGIN-copyright&gt;&gt;</span>
<span class="c1"># &lt;&lt;END-copyright&gt;&gt;</span>

<span class="sd">&quot;&quot;&quot;</span>
<span class="sd">This module contains class for representing a GNDS documentation/bibliography and its entries.</span>

<span class="sd">This module contains the following classes:</span>

<span class="sd">    +---------------------------+-----------------------------------------------------------------------------------+</span>
<span class="sd">    | Class                     | Description                                                                       |</span>
<span class="sd">    +===========================+===================================================================================+</span>
<span class="sd">    | Bibitem                   | This class represents entries for the GNDS documentation/bibliography node.       |</span>
<span class="sd">    +---------------------------+-----------------------------------------------------------------------------------+</span>
<span class="sd">    | Bibliography              | This is the suite class for the GNDS documentation/bibliography node.             |</span>
<span class="sd">    +---------------------------+-----------------------------------------------------------------------------------+</span>
<span class="sd">&quot;&quot;&quot;</span>

<span class="kn">from</span> <span class="nn">..</span> <span class="kn">import</span> <span class="n">text</span> <span class="k">as</span> <span class="n">textModule</span>
<span class="kn">from</span> <span class="nn">..</span> <span class="kn">import</span> <span class="n">suite</span> <span class="k">as</span> <span class="n">suiteModule</span>

<<<<<<< HEAD
<div class="viewcode-block" id="Bibitem"><a class="viewcode-back" href="../../../xData/index.html#xData.Documentation.bibitem.Bibitem">[docs]</a><span class="k">class</span> <span class="nc">Bibitem</span><span class="p">(</span> <span class="n">textModule</span><span class="o">.</span><span class="n">Text</span> <span class="p">)</span> <span class="p">:</span>
=======

<div class="viewcode-block" id="Bibitem"><a class="viewcode-back" href="../../../xData/index.html#xData.Documentation.bibitem.Bibitem">[docs]</a><span class="k">class</span> <span class="nc">Bibitem</span><span class="p">(</span><span class="n">textModule</span><span class="o">.</span><span class="n">Text</span><span class="p">):</span>
>>>>>>> 3473693b
<span class="w">    </span><span class="sd">&quot;&quot;&quot;</span>
<span class="sd">    This class represents entries for the GNDS documentation/bibliography node.</span>

<span class="sd">    The following table list the primary members of this class:</span>

<span class="sd">    +---------------+---------------------------------------------------------------+</span>
<span class="sd">    | Member        | Description                                                   |</span>
<span class="sd">    +===============+===============================================================+</span>
<span class="sd">    | xref          | TBD.                                                          |</span>
<span class="sd">    +---------------+---------------------------------------------------------------+</span>
<span class="sd">    | text          | TBD.                                                          |</span>
<span class="sd">    +---------------+---------------------------------------------------------------+</span>
<span class="sd">    &quot;&quot;&quot;</span>

    <span class="n">moniker</span> <span class="o">=</span> <span class="s1">&#39;bibitem&#39;</span>
    <span class="n">keyName</span> <span class="o">=</span> <span class="s1">&#39;label&#39;</span>

<<<<<<< HEAD
    <span class="k">def</span> <span class="fm">__init__</span><span class="p">(</span> <span class="bp">self</span><span class="p">,</span> <span class="n">xref</span><span class="p">,</span> <span class="n">text</span> <span class="o">=</span> <span class="kc">None</span> <span class="p">)</span> <span class="p">:</span>
=======
    <span class="k">def</span> <span class="fm">__init__</span><span class="p">(</span><span class="bp">self</span><span class="p">,</span> <span class="n">xref</span><span class="p">,</span> <span class="n">text</span><span class="o">=</span><span class="kc">None</span><span class="p">):</span>
>>>>>>> 3473693b
<span class="w">        </span><span class="sd">&quot;&quot;&quot;</span>
<span class="sd">        :param xref:    TBD.</span>
<span class="sd">        :param text:    TBD.</span>
<span class="sd">        &quot;&quot;&quot;</span>

        <span class="n">textModule</span><span class="o">.</span><span class="n">Text</span><span class="o">.</span><span class="fm">__init__</span><span class="p">(</span><span class="bp">self</span><span class="p">,</span> <span class="n">text</span><span class="o">=</span><span class="n">text</span><span class="p">)</span>

        <span class="bp">self</span><span class="o">.</span><span class="n">__xref</span> <span class="o">=</span> <span class="n">textModule</span><span class="o">.</span><span class="n">raiseIfNotString</span><span class="p">(</span><span class="n">xref</span><span class="p">,</span> <span class="s1">&#39;xref&#39;</span><span class="p">)</span>

    <span class="nd">@property</span>
<<<<<<< HEAD
    <span class="k">def</span> <span class="nf">xref</span><span class="p">(</span> <span class="bp">self</span> <span class="p">)</span> <span class="p">:</span>
<span class="w">        </span><span class="sd">&quot;&quot;&quot;</span>
<span class="sd">        This method return the xref for self.</span>
<span class="sd">        &quot;&quot;&quot;</span>
=======
    <span class="k">def</span> <span class="nf">xref</span><span class="p">(</span><span class="bp">self</span><span class="p">):</span>
<span class="w">        </span><span class="sd">&quot;&quot;&quot;</span>
<span class="sd">        This method return the xref for self.</span>
<span class="sd">        &quot;&quot;&quot;</span>

        <span class="k">return</span> <span class="bp">self</span><span class="o">.</span><span class="n">__xref</span>
>>>>>>> 3473693b

<div class="viewcode-block" id="Bibitem.XML_extraAttributes"><a class="viewcode-back" href="../../../xData/index.html#xData.Documentation.bibitem.Bibitem.XML_extraAttributes">[docs]</a>    <span class="k">def</span> <span class="nf">XML_extraAttributes</span><span class="p">(</span><span class="bp">self</span><span class="p">,</span> <span class="o">**</span><span class="n">kwargs</span><span class="p">):</span>
<span class="w">        </span><span class="sd">&quot;&quot;&quot;</span>
<span class="sd">        This method returns the XML attributes for *self* as a single python str.</span>

<<<<<<< HEAD
<div class="viewcode-block" id="Bibitem.XML_extraAttributes"><a class="viewcode-back" href="../../../xData/index.html#xData.Documentation.bibitem.Bibitem.XML_extraAttributes">[docs]</a>    <span class="k">def</span> <span class="nf">XML_extraAttributes</span><span class="p">(</span> <span class="bp">self</span><span class="p">,</span> <span class="o">**</span><span class="n">kwargs</span> <span class="p">)</span> <span class="p">:</span>
<span class="w">        </span><span class="sd">&quot;&quot;&quot;</span>
<span class="sd">        This methods returns the XML attributes for *self* as a single python str.</span>

<span class="sd">        :kwargs:        This argument is not used.</span>

<span class="sd">        :returns:       A python str.</span>
<span class="sd">        &quot;&quot;&quot;</span>
=======
<span class="sd">        :kwargs:        This argument is not used.</span>
>>>>>>> 3473693b

<span class="sd">        :returns:       A python str.</span>
<span class="sd">        &quot;&quot;&quot;</span>

        <span class="k">if</span> <span class="bp">self</span><span class="o">.</span><span class="n">__xref</span> <span class="o">==</span> <span class="s1">&#39;&#39;</span><span class="p">:</span> <span class="k">return</span> <span class="s1">&#39;&#39;</span>

        <span class="k">return</span> <span class="s1">&#39; xref=&quot;</span><span class="si">%s</span><span class="s1">&quot;&#39;</span> <span class="o">%</span> <span class="bp">self</span><span class="o">.</span><span class="n">__xref</span></div>

<div class="viewcode-block" id="Bibitem.parseNodeUsingClass"><a class="viewcode-back" href="../../../xData/index.html#xData.Documentation.bibitem.Bibitem.parseNodeUsingClass">[docs]</a>    <span class="nd">@classmethod</span>
    <span class="k">def</span> <span class="nf">parseNodeUsingClass</span><span class="p">(</span><span class="bp">cls</span><span class="p">,</span> <span class="n">node</span><span class="p">,</span> <span class="n">xPath</span><span class="p">,</span> <span class="n">linkData</span><span class="p">,</span> <span class="o">**</span><span class="n">kwargs</span><span class="p">):</span>
<span class="w">        </span><span class="sd">&quot;&quot;&quot;</span>
<span class="sd">        Parse *node* into an instance of *cls*.</span>

<<<<<<< HEAD
<span class="sd">        :param cls:         Form class to return.</span>
<span class="sd">        :param node:        Node to parse.</span>
<span class="sd">        :param xPath:       List containing xPath to current node, useful mostly for debugging.</span>
<span class="sd">        :param linkData:    dict that collects unresolved links.</span>
<span class="sd">        :param kwargs:      A dictionary of extra arguments that controls how *self* is converted to a list of XML strings.</span>

<span class="sd">        :returns:           An instance of *cls* representing *node*.</span>
=======
<span class="sd">        :param cls:        Form class to return.</span>
<span class="sd">        :param node:       Node to parse.</span>
<span class="sd">        :param xPath:      List containing xPath to current node, useful mostly for debugging.</span>
<span class="sd">        :param linkData:   dict that collects unresolved links.</span>
<span class="sd">        :param kwargs:     A dictionary of extra arguments controlling how *self* is converted to a list of XML strings.</span>

<span class="sd">        :returns:          An instance of *cls* representing *node*.</span>
>>>>>>> 3473693b
<span class="sd">        &quot;&quot;&quot;</span>

        <span class="n">xref</span> <span class="o">=</span> <span class="n">node</span><span class="o">.</span><span class="n">get</span><span class="p">(</span><span class="s1">&#39;xref&#39;</span><span class="p">)</span>

        <span class="k">return</span> <span class="bp">cls</span><span class="p">(</span><span class="n">xref</span><span class="p">)</span></div></div>

<<<<<<< HEAD
<div class="viewcode-block" id="Bibliography"><a class="viewcode-back" href="../../../xData/index.html#xData.Documentation.bibitem.Bibliography">[docs]</a><span class="k">class</span> <span class="nc">Bibliography</span><span class="p">(</span> <span class="n">suiteModule</span><span class="o">.</span><span class="n">Suite</span> <span class="p">)</span> <span class="p">:</span>
<span class="w">    </span><span class="sd">&quot;&quot;&quot;</span>
<span class="sd">    This is the suite class for the GNDS documentaion/bibliography node.</span>
=======

<div class="viewcode-block" id="Bibliography"><a class="viewcode-back" href="../../../xData/index.html#xData.Documentation.bibitem.Bibliography">[docs]</a><span class="k">class</span> <span class="nc">Bibliography</span><span class="p">(</span><span class="n">suiteModule</span><span class="o">.</span><span class="n">Suite</span><span class="p">):</span>
<span class="w">    </span><span class="sd">&quot;&quot;&quot;</span>
<span class="sd">    This is the suite class for the GNDS documentation/bibliography node.</span>
>>>>>>> 3473693b
<span class="sd">    &quot;&quot;&quot;</span>

    <span class="n">moniker</span> <span class="o">=</span> <span class="s1">&#39;bibliography&#39;</span>
    <span class="n">suiteName</span> <span class="o">=</span> <span class="s1">&#39;label&#39;</span>

    <span class="k">def</span> <span class="fm">__init__</span><span class="p">(</span><span class="bp">self</span><span class="p">):</span>
        <span class="n">suiteModule</span><span class="o">.</span><span class="n">Suite</span><span class="o">.</span><span class="fm">__init__</span><span class="p">(</span><span class="bp">self</span><span class="p">,</span> <span class="p">[</span><span class="n">Bibitem</span><span class="p">])</span></div>
</pre></div>

            <div class="clearer"></div>
          </div>
        </div>
      </div>
      <div class="sphinxsidebar" role="navigation" aria-label="main navigation">
        <div class="sphinxsidebarwrapper">
            <p class="logo"><a href="../../../index.html">
              <img class="logo" src="../../../_static/gnd.png" alt="Logo"/>
            </a></p>
<div id="searchbox" style="display: none" role="search">
  <h3 id="searchlabel">Quick search</h3>
    <div class="searchformwrapper">
    <form class="search" action="../../../search.html" method="get">
      <input type="text" name="q" aria-labelledby="searchlabel" autocomplete="off" autocorrect="off" autocapitalize="off" spellcheck="false"/>
      <input type="submit" value="Go" />
    </form>
    </div>
</div>
<script>document.getElementById('searchbox').style.display = "block"</script>
        </div>
      </div>
      <div class="clearer"></div>
    </div>
    <div class="related" role="navigation" aria-label="related navigation">
      <h3>Navigation</h3>
      <ul>
        <li class="right" style="margin-right: 10px">
          <a href="../../../genindex.html" title="General Index"
             >index</a></li>
        <li class="right" >
          <a href="../../../py-modindex.html" title="Python Module Index"
             >modules</a> |</li>
        <li class="nav-item nav-item-0"><a href="../../../index.html">Fudge and GNDS 6.1.0 documentation</a> &#187;</li>
          <li class="nav-item nav-item-1"><a href="../../index.html" >Module code</a> &#187;</li>
        <li class="nav-item nav-item-this"><a href="">xData.Documentation.bibitem</a></li> 
      </ul>
    </div>
    <div class="footer" role="contentinfo">
        &#169; Copyright 2012, B.Beck, D. Brown, C. Mattoon, N. Patel, N. Summers.
      Created using <a href="https://www.sphinx-doc.org/">Sphinx</a> 5.0.2.
    </div>
  </body>
</html><|MERGE_RESOLUTION|>--- conflicted
+++ resolved
@@ -61,12 +61,8 @@
 <span class="kn">from</span> <span class="nn">..</span> <span class="kn">import</span> <span class="n">text</span> <span class="k">as</span> <span class="n">textModule</span>
 <span class="kn">from</span> <span class="nn">..</span> <span class="kn">import</span> <span class="n">suite</span> <span class="k">as</span> <span class="n">suiteModule</span>
 
-<<<<<<< HEAD
-<div class="viewcode-block" id="Bibitem"><a class="viewcode-back" href="../../../xData/index.html#xData.Documentation.bibitem.Bibitem">[docs]</a><span class="k">class</span> <span class="nc">Bibitem</span><span class="p">(</span> <span class="n">textModule</span><span class="o">.</span><span class="n">Text</span> <span class="p">)</span> <span class="p">:</span>
-=======
 
 <div class="viewcode-block" id="Bibitem"><a class="viewcode-back" href="../../../xData/index.html#xData.Documentation.bibitem.Bibitem">[docs]</a><span class="k">class</span> <span class="nc">Bibitem</span><span class="p">(</span><span class="n">textModule</span><span class="o">.</span><span class="n">Text</span><span class="p">):</span>
->>>>>>> 3473693b
 <span class="w">    </span><span class="sd">&quot;&quot;&quot;</span>
 <span class="sd">    This class represents entries for the GNDS documentation/bibliography node.</span>
 
@@ -84,11 +80,7 @@
     <span class="n">moniker</span> <span class="o">=</span> <span class="s1">&#39;bibitem&#39;</span>
     <span class="n">keyName</span> <span class="o">=</span> <span class="s1">&#39;label&#39;</span>
 
-<<<<<<< HEAD
-    <span class="k">def</span> <span class="fm">__init__</span><span class="p">(</span> <span class="bp">self</span><span class="p">,</span> <span class="n">xref</span><span class="p">,</span> <span class="n">text</span> <span class="o">=</span> <span class="kc">None</span> <span class="p">)</span> <span class="p">:</span>
-=======
     <span class="k">def</span> <span class="fm">__init__</span><span class="p">(</span><span class="bp">self</span><span class="p">,</span> <span class="n">xref</span><span class="p">,</span> <span class="n">text</span><span class="o">=</span><span class="kc">None</span><span class="p">):</span>
->>>>>>> 3473693b
 <span class="w">        </span><span class="sd">&quot;&quot;&quot;</span>
 <span class="sd">        :param xref:    TBD.</span>
 <span class="sd">        :param text:    TBD.</span>
@@ -99,36 +91,18 @@
         <span class="bp">self</span><span class="o">.</span><span class="n">__xref</span> <span class="o">=</span> <span class="n">textModule</span><span class="o">.</span><span class="n">raiseIfNotString</span><span class="p">(</span><span class="n">xref</span><span class="p">,</span> <span class="s1">&#39;xref&#39;</span><span class="p">)</span>
 
     <span class="nd">@property</span>
-<<<<<<< HEAD
-    <span class="k">def</span> <span class="nf">xref</span><span class="p">(</span> <span class="bp">self</span> <span class="p">)</span> <span class="p">:</span>
-<span class="w">        </span><span class="sd">&quot;&quot;&quot;</span>
-<span class="sd">        This method return the xref for self.</span>
-<span class="sd">        &quot;&quot;&quot;</span>
-=======
     <span class="k">def</span> <span class="nf">xref</span><span class="p">(</span><span class="bp">self</span><span class="p">):</span>
 <span class="w">        </span><span class="sd">&quot;&quot;&quot;</span>
 <span class="sd">        This method return the xref for self.</span>
 <span class="sd">        &quot;&quot;&quot;</span>
 
         <span class="k">return</span> <span class="bp">self</span><span class="o">.</span><span class="n">__xref</span>
->>>>>>> 3473693b
 
 <div class="viewcode-block" id="Bibitem.XML_extraAttributes"><a class="viewcode-back" href="../../../xData/index.html#xData.Documentation.bibitem.Bibitem.XML_extraAttributes">[docs]</a>    <span class="k">def</span> <span class="nf">XML_extraAttributes</span><span class="p">(</span><span class="bp">self</span><span class="p">,</span> <span class="o">**</span><span class="n">kwargs</span><span class="p">):</span>
 <span class="w">        </span><span class="sd">&quot;&quot;&quot;</span>
 <span class="sd">        This method returns the XML attributes for *self* as a single python str.</span>
 
-<<<<<<< HEAD
-<div class="viewcode-block" id="Bibitem.XML_extraAttributes"><a class="viewcode-back" href="../../../xData/index.html#xData.Documentation.bibitem.Bibitem.XML_extraAttributes">[docs]</a>    <span class="k">def</span> <span class="nf">XML_extraAttributes</span><span class="p">(</span> <span class="bp">self</span><span class="p">,</span> <span class="o">**</span><span class="n">kwargs</span> <span class="p">)</span> <span class="p">:</span>
-<span class="w">        </span><span class="sd">&quot;&quot;&quot;</span>
-<span class="sd">        This methods returns the XML attributes for *self* as a single python str.</span>
-
 <span class="sd">        :kwargs:        This argument is not used.</span>
-
-<span class="sd">        :returns:       A python str.</span>
-<span class="sd">        &quot;&quot;&quot;</span>
-=======
-<span class="sd">        :kwargs:        This argument is not used.</span>
->>>>>>> 3473693b
 
 <span class="sd">        :returns:       A python str.</span>
 <span class="sd">        &quot;&quot;&quot;</span>
@@ -142,15 +116,6 @@
 <span class="w">        </span><span class="sd">&quot;&quot;&quot;</span>
 <span class="sd">        Parse *node* into an instance of *cls*.</span>
 
-<<<<<<< HEAD
-<span class="sd">        :param cls:         Form class to return.</span>
-<span class="sd">        :param node:        Node to parse.</span>
-<span class="sd">        :param xPath:       List containing xPath to current node, useful mostly for debugging.</span>
-<span class="sd">        :param linkData:    dict that collects unresolved links.</span>
-<span class="sd">        :param kwargs:      A dictionary of extra arguments that controls how *self* is converted to a list of XML strings.</span>
-
-<span class="sd">        :returns:           An instance of *cls* representing *node*.</span>
-=======
 <span class="sd">        :param cls:        Form class to return.</span>
 <span class="sd">        :param node:       Node to parse.</span>
 <span class="sd">        :param xPath:      List containing xPath to current node, useful mostly for debugging.</span>
@@ -158,23 +123,16 @@
 <span class="sd">        :param kwargs:     A dictionary of extra arguments controlling how *self* is converted to a list of XML strings.</span>
 
 <span class="sd">        :returns:          An instance of *cls* representing *node*.</span>
->>>>>>> 3473693b
 <span class="sd">        &quot;&quot;&quot;</span>
 
         <span class="n">xref</span> <span class="o">=</span> <span class="n">node</span><span class="o">.</span><span class="n">get</span><span class="p">(</span><span class="s1">&#39;xref&#39;</span><span class="p">)</span>
 
         <span class="k">return</span> <span class="bp">cls</span><span class="p">(</span><span class="n">xref</span><span class="p">)</span></div></div>
 
-<<<<<<< HEAD
-<div class="viewcode-block" id="Bibliography"><a class="viewcode-back" href="../../../xData/index.html#xData.Documentation.bibitem.Bibliography">[docs]</a><span class="k">class</span> <span class="nc">Bibliography</span><span class="p">(</span> <span class="n">suiteModule</span><span class="o">.</span><span class="n">Suite</span> <span class="p">)</span> <span class="p">:</span>
-<span class="w">    </span><span class="sd">&quot;&quot;&quot;</span>
-<span class="sd">    This is the suite class for the GNDS documentaion/bibliography node.</span>
-=======
 
 <div class="viewcode-block" id="Bibliography"><a class="viewcode-back" href="../../../xData/index.html#xData.Documentation.bibitem.Bibliography">[docs]</a><span class="k">class</span> <span class="nc">Bibliography</span><span class="p">(</span><span class="n">suiteModule</span><span class="o">.</span><span class="n">Suite</span><span class="p">):</span>
 <span class="w">    </span><span class="sd">&quot;&quot;&quot;</span>
 <span class="sd">    This is the suite class for the GNDS documentation/bibliography node.</span>
->>>>>>> 3473693b
 <span class="sd">    &quot;&quot;&quot;</span>
 
     <span class="n">moniker</span> <span class="o">=</span> <span class="s1">&#39;bibliography&#39;</span>
