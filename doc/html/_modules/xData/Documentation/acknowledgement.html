--- conflicted
+++ resolved
@@ -61,12 +61,8 @@
 <span class="kn">from</span> <span class="nn">..</span> <span class="kn">import</span> <span class="n">suite</span> <span class="k">as</span> <span class="n">suiteModule</span>
 <span class="kn">from</span> <span class="nn">..</span> <span class="kn">import</span> <span class="n">text</span> <span class="k">as</span> <span class="n">textModule</span>
 
-<<<<<<< HEAD
-<div class="viewcode-block" id="Acknowledgement"><a class="viewcode-back" href="../../../xData/index.html#xData.Documentation.acknowledgement.Acknowledgement">[docs]</a><span class="k">class</span> <span class="nc">Acknowledgement</span><span class="p">(</span> <span class="n">textModule</span><span class="o">.</span><span class="n">Text</span> <span class="p">)</span> <span class="p">:</span>
-=======
 
 <div class="viewcode-block" id="Acknowledgement"><a class="viewcode-back" href="../../../xData/index.html#xData.Documentation.acknowledgement.Acknowledgement">[docs]</a><span class="k">class</span> <span class="nc">Acknowledgement</span><span class="p">(</span><span class="n">textModule</span><span class="o">.</span><span class="n">Text</span><span class="p">):</span>
->>>>>>> 3473693b
 <span class="w">    </span><span class="sd">&quot;&quot;&quot;</span>
 <span class="sd">    This class represents a GNDS documentation/acknowledgements/acknowledgement node.</span>
 
@@ -88,11 +84,7 @@
         <span class="bp">self</span><span class="o">.</span><span class="n">__label</span> <span class="o">=</span> <span class="n">textModule</span><span class="o">.</span><span class="n">raiseIfNotString</span><span class="p">(</span><span class="n">_label</span><span class="p">,</span> <span class="s1">&#39;label&#39;</span><span class="p">)</span>
 
     <span class="nd">@property</span>
-<<<<<<< HEAD
-    <span class="k">def</span> <span class="nf">label</span><span class="p">(</span> <span class="bp">self</span> <span class="p">)</span> <span class="p">:</span>
-=======
     <span class="k">def</span> <span class="nf">label</span><span class="p">(</span><span class="bp">self</span><span class="p">):</span>
->>>>>>> 3473693b
 <span class="w">        </span><span class="sd">&quot;&quot;&quot;</span>
 <span class="sd">        This method returns the label.</span>
 
@@ -101,20 +93,9 @@
 
         <span class="k">return</span> <span class="bp">self</span><span class="o">.</span><span class="n">__label</span>
 
-<<<<<<< HEAD
-<div class="viewcode-block" id="Acknowledgement.XML_extraAttributes"><a class="viewcode-back" href="../../../xData/index.html#xData.Documentation.acknowledgement.Acknowledgement.XML_extraAttributes">[docs]</a>    <span class="k">def</span> <span class="nf">XML_extraAttributes</span><span class="p">(</span> <span class="bp">self</span><span class="p">,</span> <span class="o">**</span><span class="n">kwargs</span> <span class="p">)</span> <span class="p">:</span>
-<span class="w">        </span><span class="sd">&quot;&quot;&quot;</span>
-<span class="sd">        This methods returns the XML attributes for *self* as a single python str.</span>
-
-<span class="sd">        :kwargs:        This argument is not used.</span>
-
-<span class="sd">        :returns:       A python str.</span>
-<span class="sd">        &quot;&quot;&quot;</span>
-=======
 <div class="viewcode-block" id="Acknowledgement.XML_extraAttributes"><a class="viewcode-back" href="../../../xData/index.html#xData.Documentation.acknowledgement.Acknowledgement.XML_extraAttributes">[docs]</a>    <span class="k">def</span> <span class="nf">XML_extraAttributes</span><span class="p">(</span><span class="bp">self</span><span class="p">,</span> <span class="o">**</span><span class="n">kwargs</span><span class="p">):</span>
 <span class="w">        </span><span class="sd">&quot;&quot;&quot;</span>
 <span class="sd">        This method returns the XML attributes for *self* as a single python str.</span>
->>>>>>> 3473693b
 
 <span class="sd">        :kwargs:        This argument is not used.</span>
 
@@ -130,22 +111,11 @@
 <span class="w">        </span><span class="sd">&quot;&quot;&quot;</span>
 <span class="sd">        Parse *node* into an instance of *cls*.</span>
 
-<<<<<<< HEAD
-<span class="sd">        :param cls:         Form class to return.</span>
-<span class="sd">        :param node:        Node to parse.</span>
-<span class="sd">        :param xPath:       List containing xPath to current node, useful mostly for debugging.</span>
-<span class="sd">        :param linkData:    dict that collects unresolved links.</span>
-<span class="sd">        :param kwargs:      A dictionary of extra arguments that controls how *self* is converted to a list of XML strings.</span>
-
-<span class="sd">        :returns:           An instance of *cls* representing *node*.</span>
-<span class="sd">        &quot;&quot;&quot;</span>
-=======
 <span class="sd">        :param cls:        Form class to return.</span>
 <span class="sd">        :param node:       Node to parse.</span>
 <span class="sd">        :param xPath:      List containing xPath to current node, useful mostly for debugging.</span>
 <span class="sd">        :param linkData:   dict that collects unresolved links.</span>
 <span class="sd">        :param kwargs:     A dictionary of extra arguments controlling how *self* is converted to a list of XML strings.</span>
->>>>>>> 3473693b
 
 <span class="sd">        :returns:          An instance of *cls* representing *node*.</span>
 <span class="sd">        &quot;&quot;&quot;</span>
@@ -154,12 +124,8 @@
 
         <span class="k">return</span> <span class="bp">cls</span><span class="p">(</span><span class="n">label</span><span class="p">)</span></div></div>
 
-<<<<<<< HEAD
-<div class="viewcode-block" id="Acknowledgements"><a class="viewcode-back" href="../../../xData/index.html#xData.Documentation.acknowledgement.Acknowledgements">[docs]</a><span class="k">class</span> <span class="nc">Acknowledgements</span><span class="p">(</span> <span class="n">suiteModule</span><span class="o">.</span><span class="n">Suite</span> <span class="p">)</span> <span class="p">:</span>
-=======
 
 <div class="viewcode-block" id="Acknowledgements"><a class="viewcode-back" href="../../../xData/index.html#xData.Documentation.acknowledgement.Acknowledgements">[docs]</a><span class="k">class</span> <span class="nc">Acknowledgements</span><span class="p">(</span><span class="n">suiteModule</span><span class="o">.</span><span class="n">Suite</span><span class="p">):</span>
->>>>>>> 3473693b
 <span class="w">    </span><span class="sd">&quot;&quot;&quot;</span>
 <span class="sd">    This is the suite class for the GNDS documentation/acknowledgements node.</span>
 <span class="sd">    &quot;&quot;&quot;</span>
