--- conflicted
+++ resolved
@@ -93,12 +93,9 @@
             val = getattr(self, child)
             xmlStringList += val.toXML_strList(indent2, **kwargs)
 
-<<<<<<< HEAD
-=======
         if len(xmlStringList) == 1:
             return []
 
->>>>>>> 446f031b
         xmlStringList[-1] += '</%s>' % self.moniker
 
         return xmlStringList
