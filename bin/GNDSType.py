#! /usr/bin/env python3

# <<BEGIN-copyright>>
# Copyright 2022, Lawrence Livermore National Security, LLC.
# See the top-level COPYRIGHT file for details.
# 
# SPDX-License-Identifier: BSD-3-Clause
# <<END-copyright>>

import argparse

from fudge import GNDS_file as GNDS_fileModule

<<<<<<< HEAD
summaryDocStringFUDGE = """This script prints the GNDS type of each file listed."""
=======
summaryDocString__FUDGE = """This script prints the GNDS type of each file listed."""
>>>>>>> 3473693b

description = """
This script imports fudge/GNDS_file.py and calls it for each file in the argument list with
a *True* value for the *show* argument. That is, information about the GNDS type of each file is printed.
"""

parser = argparse.ArgumentParser(description=description)
parser.add_argument('paths', nargs='*',                     help='The list of file whose GNDS type is printed.')
args = parser.parse_args()

if( __name__ == '__main__' ) :
    """
    Loop over each input file and print information about them.
    """

    for path in args.paths:
        GNDS_fileModule.type(path, show=True)<|MERGE_RESOLUTION|>--- conflicted
+++ resolved
@@ -11,11 +11,7 @@
 
 from fudge import GNDS_file as GNDS_fileModule
 
-<<<<<<< HEAD
-summaryDocStringFUDGE = """This script prints the GNDS type of each file listed."""
-=======
 summaryDocString__FUDGE = """This script prints the GNDS type of each file listed."""
->>>>>>> 3473693b
 
 description = """
 This script imports fudge/GNDS_file.py and calls it for each file in the argument list with
