#! /usr/bin/env python3

# <<BEGIN-copyright>>
# Copyright 2022, Lawrence Livermore National Security, LLC.
# See the top-level COPYRIGHT file for details.
# 
# SPDX-License-Identifier: BSD-3-Clause
# <<END-copyright>>

import os
import glob
import argparse
import xml.sax

from fudge import map as mapModule, GNDS_file as GNDS_fileModule

<<<<<<< HEAD
summaryDocStringFUDGE = """This script examines all map files in the specified directory and prints the minimun list of map files that covers all map files in the specified directory."""
=======
summaryDocString__FUDGE = """This script examines all map files in the specified directory and prints the minimun list of map files that covers all map files in the specified directory."""
>>>>>>> 3473693b

description = """
This script examines all map files in the specified directory and prints the minimun list of map files that
covers all map files in the specified directory. No map files in sub-directories are examined. This script
can be used with the script checkMap.py to check that all the map files in the specified directory are valid.
"""

parser = argparse.ArgumentParser( description = description, formatter_class = argparse.RawTextHelpFormatter )
parser.add_argument('directory', type = str,                 help = 'The directory whose map files are examined.')

args = parser.parse_args( )

directoryRealPath = os.path.realpath(args.directory)

def checkMap(mapFile, uniqueMapFiles):

    map = mapModule.Map.readXML_file(mapFile)
    for entry in map :
        if( isinstance( entry, mapModule.Import ) ) :
            realpath = os.path.realpath(entry.fileName)
            if directoryRealPath == os.path.dirname(realpath):
                try:
                    index = uniqueMapFiles.index(os.path.basename(realpath))
                    uniqueMapFiles.pop(index)
                except:
                    pass
            checkMap(entry.fileName, uniqueMapFiles)

files = glob.glob(os.path.join(args.directory, '*'))
mapFiles = []
for file in files:
    if os.path.isfile(file) :
        try:
            moniker, data = GNDS_fileModule.type(file)
        except xml.sax._exceptions.SAXParseException:
            continue
        if moniker == mapModule.Map.moniker:
            mapFiles.append(file)

uniqueMapFiles = [os.path.basename(mapFile) for mapFile in mapFiles]
for mapFile in mapFiles: checkMap(mapFile, uniqueMapFiles)

for uniqueMapFile in uniqueMapFiles: print(' %s' % uniqueMapFile, end='')
print()<|MERGE_RESOLUTION|>--- conflicted
+++ resolved
@@ -14,11 +14,7 @@
 
 from fudge import map as mapModule, GNDS_file as GNDS_fileModule
 
-<<<<<<< HEAD
-summaryDocStringFUDGE = """This script examines all map files in the specified directory and prints the minimun list of map files that covers all map files in the specified directory."""
-=======
 summaryDocString__FUDGE = """This script examines all map files in the specified directory and prints the minimun list of map files that covers all map files in the specified directory."""
->>>>>>> 3473693b
 
 description = """
 This script examines all map files in the specified directory and prints the minimun list of map files that
