#! /usr/bin/env python3

# <<BEGIN-copyright>>
# Copyright 2022, Lawrence Livermore National Security, LLC.
# See the top-level COPYRIGHT file for details.
# 
# SPDX-License-Identifier: BSD-3-Clause
# <<END-copyright>>

import sys
import numpy
import argparse

from fudge import GNDS_formatVersion as GNDS_formatVersionModule
from fudge import reactionSuite as reactionSuiteModule
from fudge import styles as stylesModule
from fudge import institution as institutionModule
from fudge.reactionData import crossSection as crossSectionModule
from fudge.reactionData import URR_probabilityTables as URR_pdfsModule
from fudge.resonances import probabilityTables as probabilityTablesModule

from fudge.processing.resonances import makeUnresolvedProbabilityTables

from xData import table as tableModule

from LUPY import times as timesModule

<<<<<<< HEAD
summaryDocStringFUDGE = """This script process unresolved resonances to create probability tables."""
=======
summaryDocString__FUDGE = """This script process unresolved resonances to create probability tables."""
>>>>>>> 3473693b

parser = argparse.ArgumentParser(
    "Process unresolved resonances to create probability tables and optional cross section PDFs")
parser.add_argument("gnds", help="Input GNDS file to process. Should have already run through processProtare")
parser.add_argument("nSamples", type=int, help="Number of realizations")
parser.add_argument("-o", "--output", help="Output GNDS file to write")
parser.add_argument("-g", "--generator", default="wigner", help="level generator: 'wigner', 'goe', etc.")
parser.add_argument("-f", "--formatVersion", default=GNDS_formatVersionModule.default,
                    help="GNDS format version to write out")
parser.add_argument("--skipPDFs", action="store_true", help="Generate probability tables but not PDFs. A bit faster.")
parser.add_argument("--hybrid", action="store_true", help="Write hybrid XML/HDF5 files.")
parser.add_argument("--debug", help="Save realization details to specified file (pickle format).")
parser.add_argument("-v", "--verbose", action="store_true", help="enable verbose output")
args = parser.parse_args()

if args.output is None:
    args.output = args.gnds + "_urr.xml"

RS = reactionSuiteModule.read(args.gnds)

if not RS.resonances or not RS.resonances.unresolved:
    if args.verbose:
        print(f"Skipping URR processing since {args.gnds} contains no URR data")
    RS.saveAllToFile(args.output, xs_pdf_cdf1d_singleLine=True, formatVersion=args.formatVersion, hybrid=args.hybrid)
    sys.exit()

energyUnit = RS.styles.getEvaluatedStyle().projectileEnergyDomain.unit
urrStyles = RS.styles.getStylesOfClass(stylesModule.URR_probabilityTables)
assert len(urrStyles) == 0, "Error: file already contains processed URR data"

griddedStyles = RS.styles.getStylesOfClass(stylesModule.GriddedCrossSection)
assert len(griddedStyles) > 0, ("No processed Monte Carlo data found! "
                                "Make sure to include the '-mc' option when running processProtare.py")

temperatures = [style.temperature.value for style in griddedStyles]
temperatureUnits = [style.temperature.unit for style in griddedStyles]
assert len(set(temperatureUnits)) == 1, "Inconsistent temperature units"

print(f"Processing URR tables at {len(temperatures)} temperatures")
tableGenerator = makeUnresolvedProbabilityTables.ProbabilityTableGenerator(RS)

timer = timesModule.Times()
results = tableGenerator.generatePDFs(args.nSamples, temperatures, temperatureUnit=str(temperatureUnits[0]),
                                      verbose=args.verbose, style=args.generator, makePDFs=(not args.skipPDFs),
                                      debugFile=args.debug)
print(timer.toString())

# package results into GNDS:
probabilityTables = probabilityTablesModule.ProbabilityTables()
columnLabels = ['probability', 'total', 'elastic', 'capture', 'fission']
columnHeaders = []
for idx, label in enumerate(columnLabels):
    reaction = RS.getReaction(label)
    if reaction is not None:
        label = reaction.label
    columnHeaders.append(tableModule.ColumnHeader(idx, label, ''))  # FIXME assumes tables are unitless

for idx, gridded in enumerate(griddedStyles):
    urrStyle = stylesModule.URR_probabilityTables(label="URR_%s" % str(idx).zfill(3), derivedFrom=gridded.label)
    RS.styles.add(urrStyle)

    PT = probabilityTablesModule.ProbabilityTable(label=urrStyle.label)
    for energy, probabilities, tableData in results['probabilityTables'][gridded.temperature.value]:
        headers = columnHeaders[:]
        if 'fission' not in tableData:
            headers.pop()

        data = [probabilities]
        for key in columnLabels:
            if key in tableData:
                data.append(tableData[key])
        data = numpy.array(data).T.tolist()

        table_ = tableModule.Table(columns=headers, data=data)

        PT.add(probabilityTablesModule.IncidentEnergy(energy, energyUnit, table_))

    probabilityTables.add(PT)

    if results['pdfs'] is not None:
        # also store cross section pdfs for each reaction
        pdfsNow = results['pdfs'][gridded.temperature.value]
        for key in pdfsNow:
            # FIXME probably need to do some smoothing on each xys1d to avoid ginormous files
            # or maybe use kernel density estimator?
            xys2d = URR_pdfsModule.XYs2d(axes=pdfsNow[key].axes)
            for xys1d in pdfsNow[key]:
                integral = xys1d.integrateWithWeight_x()
                xys1d.scaleOffsetXAndY(xScale=1/integral, yScale=integral, insitu=True)
                xys2d.append(URR_pdfsModule.Xs_pdf_cdf1d.fromXYs(xys1d))
            URR_pdfs = crossSectionModule.URR_probabilityTables1d(urrStyle.label, xys2d)
            reaction = RS.getReaction(key)
            reaction.crossSection.add(URR_pdfs)

institution = institutionModule.Institution(probabilityTablesModule.LLNLProbabilityTablesToken)
institution.append(probabilityTables)
RS.applicationData.add(institution)

RS.saveAllToFile(args.output, xs_pdf_cdf1d_singleLine=True, formatVersion=args.formatVersion, hybrid=args.hybrid)<|MERGE_RESOLUTION|>--- conflicted
+++ resolved
@@ -25,11 +25,7 @@
 
 from LUPY import times as timesModule
 
-<<<<<<< HEAD
-summaryDocStringFUDGE = """This script process unresolved resonances to create probability tables."""
-=======
 summaryDocString__FUDGE = """This script process unresolved resonances to create probability tables."""
->>>>>>> 3473693b
 
 parser = argparse.ArgumentParser(
     "Process unresolved resonances to create probability tables and optional cross section PDFs")
