--- conflicted
+++ resolved
@@ -14,15 +14,9 @@
 from fudge import sums as sumsModule
 from PoPs import IDs as PoPsIDsModule
 
-<<<<<<< HEAD
-summaryDocStringFUDGE = """This script creates multiplicitySum nodes for delayed and total fission neutron multiplicity if needed."""
-
-description = summaryDocStringFUDGE
-=======
 summaryDocString__FUDGE = """This script creates multiplicitySum nodes for delayed and total fission neutron multiplicity if needed."""
 
 description = summaryDocString__FUDGE
->>>>>>> 3473693b
 
 parser = argparse.ArgumentParser(description=description)
 singleProtareArguments = argumentsForScriptsModule.SingleProtareArguments(parser)
