--- conflicted
+++ resolved
@@ -11,15 +11,9 @@
 
 from PoPs.chemicalElements import misc as PoPs_chemicalElementMiscModule
 
-<<<<<<< HEAD
-summaryDocStringFUDGE = """For each argument entered, which must be an isotope name specified by either its ZA (1000 * Z + A) or its PoPs id, this script prints that argument, its ZA and PoPs id."""
-
-description = summaryDocStringFUDGE
-=======
 summaryDocString__FUDGE = """For each argument entered, which must be an isotope name specified by either its ZA (1000 * Z + A) or its PoPs id, this script prints that argument, its ZA and PoPs id."""
 
 description = summaryDocString__FUDGE
->>>>>>> 3473693b
 
 parser = argparse.ArgumentParser( description = description )
 
