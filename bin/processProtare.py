--- conflicted
+++ resolved
@@ -138,10 +138,7 @@
 parser.add_argument('-v', '--verbose', action = 'count', default = 0,                                  help = 'Enable verbose output.')
 parser.add_argument('--reconAccuracy', type = float, default = reconAccuracyDefault,                   help = 'Accuracy for reconstructing resonances. Default is "%.1e".' % reconAccuracyDefault)
 parser.add_argument('--restart', action = 'store_true',                                                help = 'Continue previous incomplete processProtare run. If enabled, code checks for Merced output files from previous \nruns and if found reads them instead of rerunning Merced. Only impacts "-mg" option processing.')
-<<<<<<< HEAD
-=======
 parser.add_argument('--skipMercedTar', action = 'store_true',                                          help = 'If present, the merced files are not tar-ed.')
->>>>>>> 3473693b
 
 parser.add_argument('--preProcessLabel', type = str, default = None,                                   help = 'Label for style to process. If None, proc will pick the latest from the evaluated, and Realization styles.')
 
@@ -219,31 +216,10 @@
         args.temperatures = [PQUModule.PQU(temperature, unit ).getValueAs(args.temperatureUnit) for temperature in temperatures]
 args.temperatures.sort()
 
-<<<<<<< HEAD
-preProcessedStyles = reactionSuite.styles.preProcessingStyles()
-
-if args.cullProcessedData:
-    stylesToRemove = []
-    for style in reactionSuite.styles:
-        if not isinstance(style, preProcessedStyles):
-            stylesToRemove.append(style.label)
-    reactionSuite.removeStyles(stylesToRemove)
-
-    # applicationData requires special handling:
-    from fudge.processing.deterministic import tokens as deterministicTokensModule
-    from fudge.resonances import probabilityTables as probabilityTablesModule
-    for label in (deterministicTokensModule.multiGroupReactions,
-                  deterministicTokensModule.multiGroupDelayedNeutrons,
-                  deterministicTokensModule.multiGroupIncompleteProducts,
-                  probabilityTablesModule.LLNLProbabilityTablesToken):
-        if label in reactionSuite.applicationData:
-            reactionSuite.applicationData.pop(label)
-=======
 if args.cullProcessedData:
     reactionSuite.cullProcessedData(include_reconstructed_data=True)
 
 preProcessedStyles = reactionSuite.styles.preProcessingStyles(include_reconstructed=True)
->>>>>>> 3473693b
 
 for style in reactionSuite.styles:                 # Fail on detection of existing processed data.
     if not isinstance(style, preProcessedStyles): 
@@ -312,10 +288,7 @@
 
 logFile.write('Pre heating loop style label "%s".\n' % preLoopStyle.label)
 transportables_href = None
-<<<<<<< HEAD
-=======
 averageProductEnergyModelB = averageProductEnergyModule.Component()
->>>>>>> 3473693b
 for temperatureIndex, temperatureValue in enumerate(args.temperatures):  # Heat the cross sections and AEPs with a style for each temperature.
 
     if args.verbose > 0:
