--- conflicted
+++ resolved
@@ -13,16 +13,10 @@
 from LUPY import argumentsForScripts as argumentsForScriptsModule
 import fudge.styles as stylesModule
 
-<<<<<<< HEAD
-summaryDocStringFUDGE = """This script removed all processed data (except resonance reconstructed data) for the specified GNDS protare file."""
-
-description = summaryDocStringFUDGE
-=======
 summaryDocString__FUDGE = """Removes all processed data (except optionally reconstructed resonances) from the specified GNDS reactionSuite."""
 
 description = summaryDocString__FUDGE + """ If option "--outputDir" is present, the directory is stripped from the output path and replaced
 with the specified path."""
->>>>>>> 3473693b
 
 parser = argparse.ArgumentParser(description=description, allow_abbrev=False)
 singleProtareArguments = argumentsForScriptsModule.SingleProtareArguments(parser)
