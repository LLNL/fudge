# <<BEGIN-copyright>>
# Copyright 2022, Lawrence Livermore National Security, LLC.
# See the top-level COPYRIGHT file for details.
# 
# SPDX-License-Identifier: BSD-3-Clause
# <<END-copyright>>

"""
This module contains the xData class that must be the base class for all xData classes.

This module contains the following classes:

    +-----------------------------------+-----------------------------------------------------------------------+
    | Class                             | Description                                                           |
    +===================================+=======================================================================+
    | XDataBase                         | This class is only inherited by XData so can be deleted.              |
    +-----------------------------------+-----------------------------------------------------------------------+
    | XData                             | This class is only inherited by XDataCoreMembers so can be deleted.   |
    +-----------------------------------+-----------------------------------------------------------------------+
    | XDataCoreMembers                  | This is the base class inherited by many xData class.                 |
    +-----------------------------------+-----------------------------------------------------------------------+
    | XDataFunctional                   |                                                                       |
    +-----------------------------------+-----------------------------------------------------------------------+

This module contains the following functions:

    +-----------------------------------+-----------------------------------------------------------------------+
    | Function                          | Description                                                           |
    +===================================+=======================================================================+
    | getArguments                      | This function replaces the values in one dictionary with              |
    |                                   | corresponding values in another dictionary.                           |
    +-----------------------------------+-----------------------------------------------------------------------+
    | isXDataFunctional                 | This function returns True if object is an instance of XDataBase and  |
    |                                   | False otherwise.                                                      |
    +-----------------------------------+-----------------------------------------------------------------------+
    | getDomainValue                    | This function returns a number or a default.                          |
    +-----------------------------------+-----------------------------------------------------------------------+
    | getDomainLimits                   | This function returns the limits of a domain.                         |
    +-----------------------------------+-----------------------------------------------------------------------+
    | processUnits                      | This function returns a multiplication or diviision of two units.     |
    +-----------------------------------+-----------------------------------------------------------------------+
    | getDomainValue2                   | This function returns either a float or a :py:class:`PQUModule.PQU`   |
    |                                   | instance depending if its argument has a unit or not.                 |
    +-----------------------------------+-----------------------------------------------------------------------+
"""

import abc

from pqu import PQU as PQUModule

from LUPY import ancestry as ancestryModule

from . import enums as enumsModule

def getArguments(kwargs, arguments):
    """
    This function replaces every value for a key in *arguments* with the value of the key in *kwargs*. If a key in *arguments* 
    is not in *kwargs*, *arguments* value for that key is not changed.

    :param kwargs:          A python dictionry containing some replacement values for the key/value entries of *arguments*.
    :param arguments:       A python dictionry whose values are replace by the values in *kwargs* when their keys appear in *kwargs*.

    :returns:               The modified *arguments*.
    """

    for argument in arguments: arguments[argument] = kwargs.get(argument, arguments[argument])
    return arguments

class XDataBase:
    """This class is only inherited by XData so can be deleted."""

    pass

class XData(XDataBase, ancestryModule.AncestryIO):
    """This class is only inherited by XDataCoreMembers so can be deleted."""


    def __init__(self):

        ancestryModule.AncestryIO.__init__(self)

class XDataCoreMembers(XData):
    """
    This is the base class inherited by many xData class and defined the members index and label.
    
    The following table list the primary members of this class:

    +-----------+-----------------------------------------------------------+
    | Member    | Description                                               |
    +===========+===========================================================+
    | index     | This is the index member use by some xData classes.       |
    +-----------+-----------------------------------------------------------+
    | label     | This is the label member use by some xData classes.       |
    +-----------+-----------------------------------------------------------+
    """

    def __init__(self, index=None, label=None):
        """
        :param index:       This argument defines index member.
        :param label:       This argument defines the label member.
        """

        XData.__init__(self)

        if index is not None: index = int(index)
        self.index = index
        self.label = label

    def attributesToXMLAttributeStr(self):
        """
        This functions returns the XML attributes string for the index and label members.
        """

        attributeStr = ''
        if self.index is not None: attributeStr += ' index="%s"' % self.index
        if self.label is not None: attributeStr += ' label="%s"' % self.label
        return attributeStr

    @property
    def index(self):
        """The method returns the index member."""

        return self.__index

    @index.setter
    def index(self, value):
        """The method sets the index member to *value*."""

        if value is not None: value = int(value)
        self.__index = value

    @property
    def label(self):
        """The method returns the label member."""

        return self.__label

    @label.setter
    def label(self, value):
        """The method sets the label member to *value*."""

        if value is not None:
            if not isinstance(value, str): raise TypeError('label must be a string, got %s' % type(value))
        self.__label = value

    @staticmethod
    def getArguments(kwargs, arguments):
        """
        This function calls :py:func:`getArguments` and returns its results.

        :param kwargs:          A python dictionry containing some replacement values for the key/value entries of *arguments*.
        :param arguments:       A python dictionry whose values are replace by the values in *kwargs* when their keys appear in *kwargs*.

        :returns:               The modified *arguments*.
        """

        return getArguments(kwargs, arguments)

class XDataFunctional(XDataCoreMembers):
    """
    This is the base class inherited by the xData classes that can have an axes, outerDomainValue, index and label members.
    
    The following table list the primary members of this class:

    +-------------------+---------------------------------------------------------------+
    | Member            | Description                                                   |
    +===================+===============================================================+
    | index             | This is the index member use by some xData classes.           |
    +-------------------+---------------------------------------------------------------+
    | label             | This is the label member use by some xData classes.           |
    +-------------------+---------------------------------------------------------------+
    | axes              | This is the axes member.                                      |
    +-------------------+---------------------------------------------------------------+
    | outerDomainValue  | This is the domain value for the next higher dimension for    |
    |                   | a function that is embedded in a high dimensional function.   |
    +-------------------+---------------------------------------------------------------+
    """

    ancestryMembers = ( 'axes', 'uncertainty' )

    def __init__(self, axes, index=None, valueType=enumsModule.ValueType.float64, outerDomainValue=None, label=None):
        """
        :param axes:                This is the axes member.
        :param valueType:           This describes the type of data (i.e., float, int) returned by the function.
        :param outerDomainValue:    This is the domain value for the next higher dimension for a function that is 
                                    embedded in a high dimensional function.
        :param index:               See documentation for constructor for :py:class:`XDataCoreMembers`.
        :param label:               See documentation for constructor for :py:class:`XDataCoreMembers`.
        """

        from . import axes as axesModule
        from . import uncertainties as uncertaintiesModule

        XDataCoreMembers.__init__(self, index=index, label=label)

        self.valueType = valueType

        if outerDomainValue is not None: outerDomainValue = float(outerDomainValue)
        self.__outerDomainValue = outerDomainValue

        if axes is None: axes = axesModule.Axes(0)
        self.axes = axes
        self.uncertainty = uncertaintiesModule.Uncertainty()                # FIXME2, uncertainty should be a suite like object.
        self.uncertainty.setAncestor(self)

    @property
    @abc.abstractmethod
    def dimension(self):
        """This method must be over-written by the sub-class with the correct dimension (i.e., the number of independent axes) of the function."""

        pass

    def attributesToXMLAttributeStr(self):
        """
        This functions returns the XML attributes string for the index, label, and *outerDomainValue*  members.
        """

        attributeStr = XDataCoreMembers.attributesToXMLAttributeStr(self)
        if self.outerDomainValue is not None: attributeStr += ' outerDomainValue="%s"' % PQUModule.floatToShortestString(self.outerDomainValue, 12)
        return attributeStr

    @property
    def axes(self):
        """This method returns self's axes."""

        return self.__axes

    @axes.setter
    def axes(self, axes1):
        """
        This method sets self's axes to *axes1*.

        :param axes1:       The new axes for *self*.
        """

        from . import axes as axesModule

        if not isinstance(axes1, axesModule.Axes): raise TypeError('axes in not an axes instance')
        if len(axes1) > 0:
            if len(axes1) <= self.dimension:
                raise Exception('len( axes ) = %d != ( self.dimension + 1 ) = %d' % (len(axes1), self.dimension + 1))
        if axes1.ancestor is not None:
            axes1 = axes1.copy()
        axes1.setAncestor(self)
        self.__axes = axes1

    @property
    def outerDomainValue(self):
        """This method returns self's *outerDomainValue* value."""

        return self.__outerDomainValue

    @outerDomainValue.setter
    def outerDomainValue(self, outerDomainValue):
        """
        This method sets self's *outerDomainValue*.

        :param outerDomainValue:        The new *outerDomainValue* value for self.
        """

        if outerDomainValue is not None: outerDomainValue = float(outerDomainValue)
        self.__outerDomainValue = outerDomainValue

    @property
    def valueType(self):
        """This method returns self's *valueType*."""

        return self.__valueType

    @valueType.setter
    def valueType(self, valueType):
        """
        This method sets self's *valueType*.

        :param valueType:       The new *valueType* for self.
        """

        valueType = enumsModule.ValueType.checkEnumOrString(valueType)
        if valueType != enumsModule.ValueType.float64:
            raise TypeError('valueType = "%s" not supported' % valueType)
        self.__valueType = valueType

    def fixValuePerUnitChange(self, factors):
        """
<<<<<<< HEAD
        This methods changes self's *outputDomainValue* per a unit change if theself's *outputDomainValue* is not None.
=======
        This methods changes self's *outerDomainValue* per a unit change if self's *outerDomainValue* is not None.
>>>>>>> 3473693b
        This method is called from a sub-class's **convertUnits** method.

        :param factors:         A list of at least dimenstion + 2 floats that are the unit scaling factors..
        """

        if self.__outerDomainValue is not None: self.__outerDomainValue *= factors[self.dimension+1]

    def getAxisIndexByIndexOrName(self, indexOrName):
        """
        This method returns the index of self's axis that is associated with *indexOrName*. If *indexOrName* is an int, it is returned.
        Otherwise, *indexOrName* must be a string that matches the label of one of self's axis whose index will be returned.

        :param indexOrName:     The index or label of the axis whose index is requested.

        :returns:               A python int for the index matching *indexOrName*.
        """

        if isinstance(indexOrName, int): return indexOrName
        if isinstance(indexOrName, str):
            for index, axis in enumerate(self.axes):
                if axis.label == indexOrName: return index
        raise TypeError('argument must be an integer or a string')

    def getAxisUnitSafely(self, index):
        """
        This method returns the unit for the axis at *index*. If no axis' are present, an empty string is returned.

        :param index:       The index of the axis whose unit is being requested.

        :returns:           A python str for the unit of the requested axis.
        """

        if len(self.axes) == 0: return ''
        return self.axes[index].unit

    def getPrimaryXData(self):
        """
        Thie method returns a reference to the top level :py:class:`XDataFunctional` function. That is, if *self* is embedded in a 
        higher dimensional :py:class:`XDataFunctional` function, a reference to the outer most function is returned, otherwise, *self* is returned.

        :returns:           A reference to the top level :py:class:`XDataFunctional` function.
        """

        ancestor = self
        while not ancestor.isPrimaryXData(): ancestor = ancestor.ancestor
        return ancestor

    def isPrimaryXData(self):
        """This method returns False if self is contained in a higher dimension :py:class:`XDataFunctional` and False otherwise."""

        ancestry = self.ancestor
        if ancestry is None: return True
        return not isinstance(ancestry, XDataFunctional)

    def buildXML_strList(self, indent, startTag, extraData, **kwargs):
        """
        This methods builds the list of XML strings by adding (if present) the axes, uncertainty data, the end tag name and
        the additional data sub-class adds.  This method is for internal use.

        :param indent:          The minimum amount of indentation.
        :param startTag:        This is the first XML line containing that must contain the start tag and the attributes.
        :param extraData:       This is the extra data as list of XML strings that the sub-class adds.
        :param kwargs:          A dictionary of extra arguments that controls how *self* is converted to a list of XML strings.

        :returns:               The list of XML strings.
        """

        XML_strList = startTag
        if self.isPrimaryXData():
            if len(self.axes) > 0 or kwargs.get('showEmpty', False):
                XML_strList += self.axes.toXML_strList(indent=indent, **kwargs)
        XML_strList += extraData
        XML_strList += self.uncertainty.toXML_strList(indent=indent, **kwargs)
        XML_strList[-1] += '</%s>' % self.moniker

        return XML_strList

    def parseNodeStandardChildren(self, node, xPath, linkData, **kwargs):
        """
        This method parses the common child nodes (i.e., 'axes' and 'uncertainty') of *self*, and returns the other child nodes, 
        which were not parsed, as a dictionary with keys of the child.tag values.

        :param node:        Node to parse.
        :param xPath:       List containing xPath to current node, useful mostly for debugging.
        :param linkData:    Python dict that collects unresolved links.
        :param kwargs:      A dictionary of extra arguments that controls how *self* is parsed.

        :returns:           A dictionary of the child nodes not parsed by this method.
        """

        extraNodes = []
        for child in node:
            if child.tag == 'axes':
                self.axes.parseNode(child, xPath, linkData, **kwargs)
            elif child.tag == 'uncertainty':
                self.uncertainty.parseNode(child, xPath, linkData, **kwargs)
            else:
                extraNodes.append(child)

        if len(self.axes) == 0 and 'axes' in kwargs: self.axes = kwargs['axes']

        return extraNodes

    @staticmethod
    def parseBareNodeCommonAttributes(node, xPath, allowInterapolation=False):
        """
        This method returns two dictionaries. One dictionary contains all the common attributions of *self*
        and the other dictionary constains the other attributions.

        :param node:                    Node to parse.
        :param xPath:                   List containing xPath to current node, useful mostly for debugging.
        :param allowInterapolation:     If True, an interpolation attribution is added to the list of common attributions.

        :returns:                       Two python dictionaries.
        """

        keyExist = False
        for attrName in ( 'label', 'outerDomainValue' ):
            if node.get(attrName) is not None:
                keyExist = True
                xPath.append('%s[@%s="%s"]' % (node.tag, attrName, node.get(attrName) ))
                break
        if not keyExist: xPath.append(node.tag)

        extraAttributes = {}
        attributes =     { 'label': None, 'index': None, 'outerDomainValue': None  }
        attributeTypes = { 'label': str,  'index': int,  'outerDomainValue': float }
        if allowInterapolation:
            attributes['interpolation'] = enumsModule.Interpolation.linlin
            attributeTypes['interpolation'] = str

        for key, item in list(node.items()):
            if key in attributes:
                attributes[key] = attributeTypes[key](item)
            else:
                extraAttributes[key] = item

        return attributes, extraAttributes

def isXDataFunctional(object):
    """
    This function returns True if object is an instance of XDataBase and False otherwise.

    :param object:      The instance to check.

    :returns:           Python boolean.
    """

    return isinstance(object, XDataBase)

def getDomainValue(value, unit, default):
    """
    This function returns a number which will be *default* if *value* is None. Otherwise, the number is *value* (in unit of *unit* if 
    *value* is a :py:class:`PQUModule.PQU` instance).

    :param value:       This number to return if not None.
    :param unit:        The unit of the returned number.
    :param default:     The default number to return if *value* is None.

    :returns:           A number.
    """

    if value is None: return default
    if isinstance(value, ( str, PQUModule.PQU )): return PQUModule.PQU(value).getValueAs(unit)
    return value

def getDomainLimits(self, domainMin, domainMax, unit):
    """
    This function returns the limits of a domain in unit of *unit*.

    :param domainMin:   The lower limit of the domain.
    :param domainMax:   The upper limit of the domain.
    :param unit:        The unit of the returned domain limits.

    :returns:           Two numbers.
    """

    defaultMin, defaultMax = self.domainMin, self.domainMax
    return getDomainValue(domainMin, unit, defaultMin), getDomainValue(domainMax, unit, defaultMax)

def processUnits(unit1, unit2, operator):
    """
    This function returns a unit this is *unit1* operating on *unit2*. The *operator* can only be "*" or "/".

    :param unit1:       The unit to the left of *operator*.
    :param unit2:       The unit to the right of *operator*.
    :param operator:    The operator.

    :returns:           A python str instance..
    """

    if operator not in [ '*', '/' ]: raise ArithmeticError('unsupported unit operation "%s"' % operator)
    result = eval('PQUModule.PQU(1, unit1) %s PQUModule.PQU(1, unit2)' % operator)
    return result.getUnitSymbol()

def getDomainValue2(domainValue):
    """
    This function returns *domainValue* as either a float if *domainValue* is a number or a :py:class:`PQUModule.PQU` if *domainValue*
    is a number with a unit.

    :domainValue:       A number, :py:class:`PQUModule.PQU` or str representing the number with optional unit to return.

    :returns:           A python float or :py:class:`PQUModule.PQU` instance.
    """

    if isinstance(domainValue, PQUModule.PQU): return domainValue
    if isinstance(domainValue, str):
        try:
            return float(domainValue)
        except:
            return PQUModule.PQU(domainValue)
    return float(domainValue)<|MERGE_RESOLUTION|>--- conflicted
+++ resolved
@@ -282,11 +282,7 @@
 
     def fixValuePerUnitChange(self, factors):
         """
-<<<<<<< HEAD
-        This methods changes self's *outputDomainValue* per a unit change if theself's *outputDomainValue* is not None.
-=======
         This methods changes self's *outerDomainValue* per a unit change if self's *outerDomainValue* is not None.
->>>>>>> 3473693b
         This method is called from a sub-class's **convertUnits** method.
 
         :param factors:         A list of at least dimenstion + 2 floats that are the unit scaling factors..
