--- conflicted
+++ resolved
@@ -570,15 +570,6 @@
         This method returns two :py:class:`Regions1d` instances that yield the same function as *self* and *other*,
         but with *self* and *other* broken up so that they have the same number of regions and the regions align.
         Currenlty, *other* can only be a :py:class:`Regions1d` or :py:class:`XYs1dModule.XYs1d` instance.
-<<<<<<< HEAD
-
-        :param other:       A :py:class:`Regions1d` or :py:class:`XYs1dModule.XYs1d` instance.
-        :param epsilon:     Two boundaries are considered to be the same if they are relativley within this value.
-
-        :returns:           Two :py:class:`Regions1d` instances.
-        """
-=======
->>>>>>> 3473693b
 
         :param other:       A :py:class:`Regions1d` or :py:class:`XYs1dModule.XYs1d` instance.
         :param epsilon:     Two boundaries are considered to be the same if they are relativley within this value.
