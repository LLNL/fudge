--- conflicted
+++ resolved
@@ -108,11 +108,7 @@
         """
         This method returns the *name* member.
 
-<<<<<<< HEAD
-        :returns:       A ininstance of :py:class:`textModule.Text`.
-=======
         :returns:       instance of :py:class:`textModule.Text`.
->>>>>>> 3473693b
         """
 
         return self.__name
@@ -122,11 +118,7 @@
         """
         This method returns the *href* member.
 
-<<<<<<< HEAD
-        :returns:       A ininstance of :py:class:`textModule.Text`.
-=======
         :returns:       instance of :py:class:`textModule.Text`.
->>>>>>> 3473693b
         """
 
         return self.__href
@@ -136,11 +128,7 @@
         """
         This method returns the *relationType* member.
 
-<<<<<<< HEAD
-        :returns:       A ininstance of :py:class:`RelationType`.
-=======
         :returns:       instance of :py:class:`RelationType`.
->>>>>>> 3473693b
         """
 
         return self.__relationType
@@ -149,16 +137,9 @@
         """
         Returns a list of str instances representing the XML lines of *self*.
 
-<<<<<<< HEAD
-        :param indent:          The minimum amount of indentation.
-        :param kwargs:          A dictionary of extra arguments that controls how *self* is converted to a list of XML strings.
-
-        :return:                List of str instances representing the XML lines of self.
-=======
         :param kwargs:       dictionary of extra arguments controlling how *self* is converted to a list of XML strings.
 
         :return:             List of str instances representing the XML lines of self.
->>>>>>> 3473693b
         """
 
         indent = kwargs.get('indent', '')
@@ -178,11 +159,7 @@
         :param node:        Node to parse.
         :param xPath:       List containing xPath to current node, useful mostly for debugging.
         :param linkData:    dict that collects unresolved links.
-<<<<<<< HEAD
-        :param kwargs:      A dictionary of extra arguments that controls how *self* is converted to a list of XML strings.
-=======
         :param kwargs:      dictionary of extra arguments controlling how *self* is converted to a list of XML strings.
->>>>>>> 3473693b
 
         :returns:           An instance of *cls* representing *node*.
         """
