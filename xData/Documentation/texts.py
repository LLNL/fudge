# <<BEGIN-copyright>>
# Copyright 2022, Lawrence Livermore National Security, LLC.
# See the top-level COPYRIGHT file for details.
# 
# SPDX-License-Identifier: BSD-3-Clause
# <<END-copyright>>

"""
<<<<<<< HEAD
This module contains the GNDS documentation child node that a instances of :py:class:`textModule.Text`.
=======
This module contains the GNDS documentation child nodes that are instances of :py:class:`textModule.Text`.
>>>>>>> 3473693b

This module contains the following classes:

    +-----------------------------------+-----------------------------------------------------------------------+
    | Class                             | Description                                                           |
    +===================================+=======================================================================+
<<<<<<< HEAD
    | Abstract                          | This class represents a GNDS documentaion/abstract node.              |
    +-----------------------------------+-----------------------------------------------------------------------+
    | Body                              | This class represents a GNDS documentaion/body node.                  |
    +-----------------------------------+-----------------------------------------------------------------------+
    | EndfCompatible                    | This class represents a GNDS documentaion/endfCompatible node.        |
    +-----------------------------------+-----------------------------------------------------------------------+
    | Title                             | This class represents a GNDS documentaion/title node.                 |
=======
    | Abstract                          | This class represents a GNDS documentation/abstract node.             |
    +-----------------------------------+-----------------------------------------------------------------------+
    | Body                              | This class represents a GNDS documentation/body node.                 |
    +-----------------------------------+-----------------------------------------------------------------------+
    | EndfCompatible                    | This class represents a GNDS documentation/endfCompatible node.       |
    +-----------------------------------+-----------------------------------------------------------------------+
    | Title                             | This class represents a GNDS documentation/title node.                |
>>>>>>> 3473693b
    +-----------------------------------+-----------------------------------------------------------------------+
"""

from .. import text as textModule


class Abstract(textModule.Text):
    """A class representing a GNDS documentation/abstract node."""

    moniker = 'abstract'


class Body(textModule.Text):
    """A class representing a GNDS documentation/body node."""

    moniker = 'body'


class EndfCompatible(textModule.Text):
    """A class representing a GNDS documentation/endfCompatible node."""

    moniker = 'endfCompatible'


class Title(textModule.Text):
    """A class representing a GNDS documentation/title node."""

    moniker = 'title'<|MERGE_RESOLUTION|>--- conflicted
+++ resolved
@@ -6,26 +6,13 @@
 # <<END-copyright>>
 
 """
-<<<<<<< HEAD
-This module contains the GNDS documentation child node that a instances of :py:class:`textModule.Text`.
-=======
 This module contains the GNDS documentation child nodes that are instances of :py:class:`textModule.Text`.
->>>>>>> 3473693b
 
 This module contains the following classes:
 
     +-----------------------------------+-----------------------------------------------------------------------+
     | Class                             | Description                                                           |
     +===================================+=======================================================================+
-<<<<<<< HEAD
-    | Abstract                          | This class represents a GNDS documentaion/abstract node.              |
-    +-----------------------------------+-----------------------------------------------------------------------+
-    | Body                              | This class represents a GNDS documentaion/body node.                  |
-    +-----------------------------------+-----------------------------------------------------------------------+
-    | EndfCompatible                    | This class represents a GNDS documentaion/endfCompatible node.        |
-    +-----------------------------------+-----------------------------------------------------------------------+
-    | Title                             | This class represents a GNDS documentaion/title node.                 |
-=======
     | Abstract                          | This class represents a GNDS documentation/abstract node.             |
     +-----------------------------------+-----------------------------------------------------------------------+
     | Body                              | This class represents a GNDS documentation/body node.                 |
@@ -33,7 +20,6 @@
     | EndfCompatible                    | This class represents a GNDS documentation/endfCompatible node.       |
     +-----------------------------------+-----------------------------------------------------------------------+
     | Title                             | This class represents a GNDS documentation/title node.                |
->>>>>>> 3473693b
     +-----------------------------------+-----------------------------------------------------------------------+
 """
 
