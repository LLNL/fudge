# <<BEGIN-copyright>>
# Copyright 2022, Lawrence Livermore National Security, LLC.
# See the top-level COPYRIGHT file for details.
# 
# SPDX-License-Identifier: BSD-3-Clause
# <<END-copyright>>

"""
This module contains the classes representing the GNDS documentation nodes date and dates.

This module contains the following classes:

    +---------------------------+-----------------------------------------------------------------------------------+
    | Class                     | Description                                                                       |
    +===========================+===================================================================================+
    | DateType                  | This enum class represents the allowed data types.                                |
    +---------------------------+-----------------------------------------------------------------------------------+
    | Date                      | This is the suite class for the GNDS documentation/dates/date node.               |
    +---------------------------+-----------------------------------------------------------------------------------+
    | Dates                     | This is the suite class for the GNDS documentation/dates node.                    |
    +---------------------------+-----------------------------------------------------------------------------------+
"""

from LUPY import enums as enumsModule
from LUPY import ancestry as ancestryModule

from .. import suite as suiteModule
from .. import date as dateModule


class DateType(enumsModule.Enum):
    """
    This enum class represents the allowed data types.
    """

    accepted = enumsModule.auto()
    available = enumsModule.auto()
    copyrighted = enumsModule.auto()
    collected = enumsModule.auto()
    created = enumsModule.auto()
    issued = enumsModule.auto()
    submitted = enumsModule.auto()
    updated = enumsModule.auto()
    valid = enumsModule.auto()
    withdraw = enumsModule.auto()


class Date(ancestryModule.AncestryIO):
    """
    This is the suite class for the GNDS documentation/dates/date node.

    The following table list the primary members of this class:

    +---------------+---------------------------------------------------------------+
    | Member        | Description                                                   |
    +===============+===============================================================+
    | start         | TBD.                                                          |
    +---------------+---------------------------------------------------------------+
    | dateType      | The type of date.                                             |
    +---------------+---------------------------------------------------------------+
    """

    moniker = 'date'
    keyName = 'dateType'

    def __init__(self, start, dateType):
        """
        :param start:           TBD.
<<<<<<< HEAD
        :param dateType:        An instnace of :py:class:`DateType`.
=======
        :param dateType:        An instance of :py:class:`DateType`.
>>>>>>> 3473693b
        """

        ancestryModule.AncestryIO.__init__(self)

        self.__start = dateModule.raiseIfNotDate(start)
        self.__dateType = DateType.checkEnumOrString(dateType)

    @property
    def start(self):
        """
        FIXME: What is this?
        """

        return self.__start

    value = start

    @property
    def dateType(self):
        """
        This method returns the data type.

<<<<<<< HEAD
        :returns:       A instance of :py:class:`DateType`.
=======
        :returns:       instance of :py:class:`DateType`.
>>>>>>> 3473693b
        """

        return self.__dateType

<<<<<<< HEAD
    def XML_extraAttributes( self, **kwargs ) :
        """
        This methods returns the XML attributes for *self* as a single python str.
=======
    def XML_extraAttributes(self, **kwargs):
        """
        This method returns the XML attributes for *self* as a single python str.
>>>>>>> 3473693b

        :kwargs:        This argument is not used.

        :returns:       A python str.
        """

        return ' %s dateType="%s"' % (self.start.asXML_attribute(name='value'), self.dateType)

    def toXML_strList(self, **kwargs):
        """
        Returns a list of str instances representing the XML lines of *self*.

<<<<<<< HEAD
        :param indent:          The minimum amount of indentation.
        :param kwargs:          A dictionary of extra arguments that controls how *self* is converted to a list of XML strings.

        :return:                List of str instances representing the XML lines of self.
=======
        :param kwargs:       dictionary of extra arguments controlling how *self* is converted to a list of XML strings.

        :return:             List of str instances representing the XML lines of self.
>>>>>>> 3473693b
        """

        indent = kwargs.get('indent', '')

        return [
            '%s<%s%s dateType="%s"/>' % (indent, self.moniker, self.start.asXML_attribute(name='value'), self.dateType)]

    @classmethod
    def parseNodeUsingClass(cls, node, xPath, linkData, **kwargs):
        """
        Parse *node* into an instance of *cls*.

        :param cls:         Form class to return.
        :param node:        Node to parse.
        :param xPath:       List containing xPath to current node, useful mostly for debugging.
        :param linkData:    dict that collects unresolved links.
<<<<<<< HEAD
        :param kwargs:      A dictionary of extra arguments that controls how *self* is converted to a list of XML strings.
=======
        :param kwargs:      dictionary of extra arguments controlling how *self* is converted to a list of XML strings.
>>>>>>> 3473693b

        :returns:           An instance of *cls* representing *node*.
        """

        start = dateModule.Date.parse(node.get('value'))  # FIXME2, what is this? How is Date to have a date?
        dateType = node.get('dateType')

        return cls(start, dateType)


class Dates(suiteModule.Suite):
    """
    This is the suite class for the GNDS documentation/dates node.
    """

    moniker = 'dates'
    suiteName = 'dateType'

    def __init__(self):
        suiteModule.Suite.__init__(self, [Date])

    def toXML(self, indent='', **kwargs):
        return '\n'.join(self.toXML_strList(**kwargs))<|MERGE_RESOLUTION|>--- conflicted
+++ resolved
@@ -66,11 +66,7 @@
     def __init__(self, start, dateType):
         """
         :param start:           TBD.
-<<<<<<< HEAD
-        :param dateType:        An instnace of :py:class:`DateType`.
-=======
         :param dateType:        An instance of :py:class:`DateType`.
->>>>>>> 3473693b
         """
 
         ancestryModule.AncestryIO.__init__(self)
@@ -93,24 +89,14 @@
         """
         This method returns the data type.
 
-<<<<<<< HEAD
-        :returns:       A instance of :py:class:`DateType`.
-=======
         :returns:       instance of :py:class:`DateType`.
->>>>>>> 3473693b
         """
 
         return self.__dateType
 
-<<<<<<< HEAD
-    def XML_extraAttributes( self, **kwargs ) :
-        """
-        This methods returns the XML attributes for *self* as a single python str.
-=======
     def XML_extraAttributes(self, **kwargs):
         """
         This method returns the XML attributes for *self* as a single python str.
->>>>>>> 3473693b
 
         :kwargs:        This argument is not used.
 
@@ -123,16 +109,9 @@
         """
         Returns a list of str instances representing the XML lines of *self*.
 
-<<<<<<< HEAD
-        :param indent:          The minimum amount of indentation.
-        :param kwargs:          A dictionary of extra arguments that controls how *self* is converted to a list of XML strings.
-
-        :return:                List of str instances representing the XML lines of self.
-=======
         :param kwargs:       dictionary of extra arguments controlling how *self* is converted to a list of XML strings.
 
         :return:             List of str instances representing the XML lines of self.
->>>>>>> 3473693b
         """
 
         indent = kwargs.get('indent', '')
@@ -149,11 +128,7 @@
         :param node:        Node to parse.
         :param xPath:       List containing xPath to current node, useful mostly for debugging.
         :param linkData:    dict that collects unresolved links.
-<<<<<<< HEAD
-        :param kwargs:      A dictionary of extra arguments that controls how *self* is converted to a list of XML strings.
-=======
         :param kwargs:      dictionary of extra arguments controlling how *self* is converted to a list of XML strings.
->>>>>>> 3473693b
 
         :returns:           An instance of *cls* representing *node*.
         """
