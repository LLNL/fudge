--- conflicted
+++ resolved
@@ -10,23 +10,6 @@
 
 This module contains the following classes:
 
-<<<<<<< HEAD
-    +---------------------------+---------------------------------------------------------------------------------------------------+
-    | Class                     | Description                                                                                       |
-    +===========================+===================================================================================================+
-    | CovarianceScript          | This class represents a GNDS documentation/covarianceScript node.                                 |
-    +---------------------------+---------------------------------------------------------------------------------------------------+
-    | CorrectionScript          | This class represents a GNDS documentation/correctionScript node.                                 |
-    +---------------------------+---------------------------------------------------------------------------------------------------+
-    | Note                      | This is the suite class for the GNDS documentation/node node.                                     |
-    +---------------------------+---------------------------------------------------------------------------------------------------+
-    | ExforDataSet              | This class represents a GNDS documentation/experimentalDataSets/exforDataSets/exforDataSet node.  |
-    +---------------------------+---------------------------------------------------------------------------------------------------+
-    | ExforDataSets             | This is the suite class for the GNDS documentation/experimentalDataSets/exforDataSets node.       |
-    +---------------------------+---------------------------------------------------------------------------------------------------+
-    | ExperimentalDataSets      | This is the suite class for the GNDS documentation/experimentalDataSets node.                     |
-    +---------------------------+---------------------------------------------------------------------------------------------------+
-=======
     +---------------------------+-------------------------------------------------------------------------------+
     | Class                     | Description                                                                   |
     +===========================+===============================================================================+
@@ -44,7 +27,6 @@
     +---------------------------+-------------------------------------------------------------------------------+
     | ExperimentalDataSets      | This is the suite class for the GNDS documentation/experimentalDataSets node. |
     +---------------------------+-------------------------------------------------------------------------------+
->>>>>>> 3473693b
 """
 
 import datetime
@@ -55,40 +37,26 @@
 from .. import suite as suiteModule
 from .. import date as dateModule
 
-<<<<<<< HEAD
-class CovarianceScript( textModule.Text ) :
-=======
 
 class CovarianceScript(textModule.Text):
->>>>>>> 3473693b
     """
     This class represents a GNDS documentation/covarianceScript node. 
     """
 
     moniker = 'covarianceScript'
 
-<<<<<<< HEAD
-class CorrectionScript( textModule.Text ) :
-=======
 
 class CorrectionScript(textModule.Text):
->>>>>>> 3473693b
     """
     This class represents a GNDS documentation/correctionScript node. 
     """
 
     moniker = 'correctionScript'
 
-<<<<<<< HEAD
-class Note( textModule.Text ) :
-    """
-    This is the suite class for the GNDS documentation/node node.
-=======
 
 class Note(textModule.Text):
     """
     This is the suite class for the GNDS documentation/note node.
->>>>>>> 3473693b
     """
 
     moniker = 'note'
@@ -120,11 +88,7 @@
     keyName = 'subentry'
     ancestryMembers = ('covarianceScript', 'correctionScript', 'note')
 
-<<<<<<< HEAD
-    def __init__( self, _subentry, _retrievalDate ) :
-=======
     def __init__(self, _subentry, _retrievalDate):
->>>>>>> 3473693b
         """
         :param _subentry:           This is the EXFOR subentry for the dataset.
         :param _retrievalDate:      This is the date the dataset was retrieved.
@@ -139,11 +103,7 @@
         self.__note = Note()
 
     @property
-<<<<<<< HEAD
-    def subentry( self ) :
-=======
     def subentry(self):
->>>>>>> 3473693b
         """
         The method returns the subentry.
 
@@ -153,30 +113,17 @@
         return self.__subentry
 
     @property
-<<<<<<< HEAD
-    def covarianceScript( self ) :
+    def covarianceScript(self):
         """
         This method returns a reference to the covarianceScript member.
 
         :returns:       An instance of :py:class:`CovarianceScript`.
         """
-=======
-    def covarianceScript(self):
-        """
-        This method returns a reference to the covarianceScript member.
->>>>>>> 3473693b
-
-        :returns:       An instance of :py:class:`CovarianceScript`.
-        """
 
         return self.__covarianceScript
 
     @property
-<<<<<<< HEAD
-    def correctionScript( self ) :
-=======
     def correctionScript(self):
->>>>>>> 3473693b
         """
         This method returns a reference to the correctionScript member.
 
@@ -186,11 +133,7 @@
         return self.__correctionScript
 
     @property
-<<<<<<< HEAD
-    def note( self ) :
-=======
     def note(self):
->>>>>>> 3473693b
         """
         This method returns a reference to the note member.
 
@@ -200,41 +143,23 @@
         return self.__note
 
     @property
-<<<<<<< HEAD
-    def retrievalDate( self ):
-=======
     def retrievalDate(self):
->>>>>>> 3473693b
         """
         This method returns the retrieval date.
 
         :returns:       An instance of :py:class:`dateModule.Date`.
         """
-<<<<<<< HEAD
-=======
 
         return self.__retrievalDate.__str__
 
     def toXML_strList(self, indent='', **kwargs):
         """
         Returns a list of str instances representing the XML lines of *self*.
->>>>>>> 3473693b
 
         :param indent:       The minimum amount of indentation.
         :param kwargs:       dictionary of extra arguments controlling how *self* is converted to a list of XML strings.
 
-<<<<<<< HEAD
-    def toXML_strList( self, indent = '', **kwargs ) :
-        """
-        Returns a list of str instances representing the XML lines of *self*.
-
-        :param indent:          The minimum amount of indentation.
-        :param kwargs:          A dictionary of extra arguments that controls how *self* is converted to a list of XML strings.
-
-        :return:                List of str instances representing the XML lines of self.
-=======
         :return:             List of str instances representing the XML lines of self.
->>>>>>> 3473693b
         """
 
         incrementalIndent = kwargs.get('incrementalIndent', '  ')
@@ -250,24 +175,9 @@
         return XMLList
 
     @classmethod
-<<<<<<< HEAD
-    def parseNodeUsingClass(cls, node, xPath, linkData, **kwargs ) :
+    def parseNodeUsingClass(cls, node, xPath, linkData, **kwargs):
         """
         Parse *node* into an instance of *cls*.
-
-        :param cls:         Form class to return.
-        :param node:        Node to parse.
-        :param xPath:       List containing xPath to current node, useful mostly for debugging.
-        :param linkData:    dict that collects unresolved links.
-        :param kwargs:      A dictionary of extra arguments that controls how *self* is converted to a list of XML strings.
-
-        :returns:           An instance of *cls* representing *node*.
-        """
-=======
-    def parseNodeUsingClass(cls, node, xPath, linkData, **kwargs):
-        """
-        Parse *node* into an instance of *cls*.
->>>>>>> 3473693b
 
         :param cls:         Form class to return.
         :param node:        Node to parse.
@@ -278,9 +188,6 @@
         :returns:           An instance of *cls* representing *node*.
         """
 
-<<<<<<< HEAD
-class ExforDataSets( suiteModule.Suite ) :
-=======
         _subentry = node.get('subentry')
         _retrievalDate = dateModule.Date(datetime.datetime.strptime(node.get('retrievalDate'), '%Y-%m-%d'))
 
@@ -290,7 +197,6 @@
         return exforDataSet
 
 class ExforDataSets(suiteModule.Suite):
->>>>>>> 3473693b
     """
     This is the suite class for the GNDS documentation/experimentalDataSets/exforDataSets node.
     """
@@ -324,43 +230,23 @@
         self.__exforDataSets = ExforDataSets()
 
     @property
-<<<<<<< HEAD
-    def exforDataSets( self ) :
+    def exforDataSets(self):
         """
         This method returns a reference to the exforDataSets member.
 
-        :returns:       A instance of :py:class`ExforDataSets`.
-        """
-=======
-    def exforDataSets(self):
-        """
-        This method returns a reference to the exforDataSets member.
-
         :returns:       instance of :py:class`ExforDataSets`.
         """
 
         return self.__exforDataSets
->>>>>>> 3473693b
 
     def toXML_strList(self, indent='', **kwargs):
         """
         Returns a list of str instances representing the XML lines of *self*.
 
-<<<<<<< HEAD
-    def toXML_strList( self, indent = '', **kwargs ) :
-        """
-        Returns a list of str instances representing the XML lines of *self*.
-
-        :param indent:          The minimum amount of indentation.
-        :param kwargs:          A dictionary of extra arguments that controls how *self* is converted to a list of XML strings.
-
-        :return:                List of str instances representing the XML lines of self.
-=======
         :param indent:       The minimum amount of indentation.
         :param kwargs:       dictionary of extra arguments controlling how *self* is converted to a list of XML strings.
 
         :return:             List of str instances representing the XML lines of self.
->>>>>>> 3473693b
         """
 
         if not len(self.__exforDataSets): return []
@@ -381,12 +267,6 @@
         :param node:        Node to parse.
         :param xPath:       List containing xPath to current node, useful mostly for debugging.
         :param linkData:    dict that collects unresolved links.
-<<<<<<< HEAD
-        :param kwargs:      A dictionary of extra arguments that controls how *self* is converted to a list of XML strings.
-        """
-
-        self.__exforDataSets.parseNode(node, xPath, linkData, **kwargs)
-=======
         :param kwargs:      dictionary of extra arguments controlling how *self* is converted to a list of XML strings.
         """
 
@@ -394,5 +274,4 @@
             if child.tag == ExforDataSets.moniker:
                 self.__exforDataSets.parseNode(child, xPath, linkData, **kwargs)
             else:
-                raise Exception('Unsupported sub-child "%s" for node "%s".' % (child.tag, node.tag))
->>>>>>> 3473693b
+                raise Exception('Unsupported sub-child "%s" for node "%s".' % (child.tag, node.tag))