# <<BEGIN-copyright>>
# Copyright 2022, Lawrence Livermore National Security, LLC.
# See the top-level COPYRIGHT file for details.
# 
# SPDX-License-Identifier: BSD-3-Clause
# <<END-copyright>>

"""
<<<<<<< HEAD
This module contains the GNDS documentation child nodes keywords and keywork classes.

This module contains the following classes:

    +---------------------------+-----------------------------------------------------------------------------------+
    | Class                     | Description                                                                       |
    +===========================+===================================================================================+
    | Keyword                   | This class represents a GNDS documentation/keywords/keyword node.                 |
    +---------------------------+-----------------------------------------------------------------------------------+
    | Keywords                  | This is the suite class for the GNDS documentation/keywords node.                 |
    +---------------------------+-----------------------------------------------------------------------------------+
"""
=======
This module contains the GNDS documentation child nodes keywords and keyword classes.

This module contains the following classes:
>>>>>>> 3473693b

    +---------------------------+-----------------------------------------------------------------------------------+
    | Class                     | Description                                                                       |
    +===========================+===================================================================================+
    | Keyword                   | This class represents a GNDS documentation/keywords/keyword node.                 |
    +---------------------------+-----------------------------------------------------------------------------------+
    | Keywords                  | This is the suite class for the GNDS documentation/keywords node.                 |
    +---------------------------+-----------------------------------------------------------------------------------+
"""

from .. import suite as suiteModule
from .. import text as textModule

<<<<<<< HEAD
class Keyword( textModule.Text ) :
=======
# TODO enumerate allowed keyword types


class Keyword(textModule.Text):
>>>>>>> 3473693b
    """
    A class representing a GNDS documentation/keywords/keyword node.

    The following table list the primary members of this class:

    +---------------+---------------------------------------------------------------+
    | Member        | Description                                                   |
    +===============+===============================================================+
    | label         | The unique label for the keyword.                             |
    +---------------+---------------------------------------------------------------+
    | type          | TBD.                                                          |
    +---------------+---------------------------------------------------------------+
    | text          | TBD.                                                          |
    +---------------+---------------------------------------------------------------+
    """

    moniker = 'keyword'
    keyName = 'type'

<<<<<<< HEAD
    def __init__( self, label, type, text ) :
=======
    def __init__(self, label, type, text):
>>>>>>> 3473693b
        """
        :param label:   The unique label for the keyword.
        :param type:    TBD.
        :param text:    TBD.
        """

        textModule.Text.__init__(self, text, label=label)

        self.__type = type

    @property
<<<<<<< HEAD
    def type( self ) :
=======
    def type(self):
>>>>>>> 3473693b
        """
        This method returns the type of self.
        """

        return self.__type

<<<<<<< HEAD
    def XML_extraAttributes( self, **kwargs ) :
        """
        This methods returns the XML attributes for *self* as a single python str.

        :kwargs:        This argument is not used.

        :returns:       A python str.
        """
=======
    def XML_extraAttributes(self, **kwargs):
        """
        This method returns the XML attributes for *self* as a single python str.
>>>>>>> 3473693b

        :kwargs:        This argument is not used.

        :returns:       A python str.
        """

        if self.__type == '': return ''

        return ' type="%s"' % self.__type

    @classmethod
    def parseNodeUsingClass(cls, node, xPath, linkData, **kwargs):
        """
        Parse *node* into an instance of *cls*.

        :param cls:         Form class to return.
        :param node:        Node to parse.
        :param xPath:       List containing xPath to current node, useful mostly for debugging.
        :param linkData:    dict that collects unresolved links.
<<<<<<< HEAD
        :param kwargs:      A dictionary of extra arguments that controls how *self* is converted to a list of XML strings.

        :returns:           An instance of *cls* representing *node*.
        """
=======
        :param kwargs:      dictionary of extra arguments controlling how *self* is converted to a list of XML strings.
>>>>>>> 3473693b

        :returns:           An instance of *cls* representing *node*.
        """

        label = node.get('label')
        type = node.get('type')

        return cls(label, type, None)

<<<<<<< HEAD
class Keywords( suiteModule.Suite ) :
=======

class Keywords(suiteModule.Suite):
>>>>>>> 3473693b
    """
    This is the suite class for the GNDS documentation/keywords node.
    """

    moniker = 'keywords'
    suiteName = 'type'

    def __init__(self):
        suiteModule.Suite.__init__(self, [Keyword])<|MERGE_RESOLUTION|>--- conflicted
+++ resolved
@@ -6,24 +6,9 @@
 # <<END-copyright>>
 
 """
-<<<<<<< HEAD
-This module contains the GNDS documentation child nodes keywords and keywork classes.
-
-This module contains the following classes:
-
-    +---------------------------+-----------------------------------------------------------------------------------+
-    | Class                     | Description                                                                       |
-    +===========================+===================================================================================+
-    | Keyword                   | This class represents a GNDS documentation/keywords/keyword node.                 |
-    +---------------------------+-----------------------------------------------------------------------------------+
-    | Keywords                  | This is the suite class for the GNDS documentation/keywords node.                 |
-    +---------------------------+-----------------------------------------------------------------------------------+
-"""
-=======
 This module contains the GNDS documentation child nodes keywords and keyword classes.
 
 This module contains the following classes:
->>>>>>> 3473693b
 
     +---------------------------+-----------------------------------------------------------------------------------+
     | Class                     | Description                                                                       |
@@ -37,14 +22,10 @@
 from .. import suite as suiteModule
 from .. import text as textModule
 
-<<<<<<< HEAD
-class Keyword( textModule.Text ) :
-=======
 # TODO enumerate allowed keyword types
 
 
 class Keyword(textModule.Text):
->>>>>>> 3473693b
     """
     A class representing a GNDS documentation/keywords/keyword node.
 
@@ -64,11 +45,7 @@
     moniker = 'keyword'
     keyName = 'type'
 
-<<<<<<< HEAD
-    def __init__( self, label, type, text ) :
-=======
     def __init__(self, label, type, text):
->>>>>>> 3473693b
         """
         :param label:   The unique label for the keyword.
         :param type:    TBD.
@@ -80,31 +57,16 @@
         self.__type = type
 
     @property
-<<<<<<< HEAD
-    def type( self ) :
-=======
     def type(self):
->>>>>>> 3473693b
         """
         This method returns the type of self.
         """
 
         return self.__type
 
-<<<<<<< HEAD
-    def XML_extraAttributes( self, **kwargs ) :
-        """
-        This methods returns the XML attributes for *self* as a single python str.
-
-        :kwargs:        This argument is not used.
-
-        :returns:       A python str.
-        """
-=======
     def XML_extraAttributes(self, **kwargs):
         """
         This method returns the XML attributes for *self* as a single python str.
->>>>>>> 3473693b
 
         :kwargs:        This argument is not used.
 
@@ -124,14 +86,7 @@
         :param node:        Node to parse.
         :param xPath:       List containing xPath to current node, useful mostly for debugging.
         :param linkData:    dict that collects unresolved links.
-<<<<<<< HEAD
-        :param kwargs:      A dictionary of extra arguments that controls how *self* is converted to a list of XML strings.
-
-        :returns:           An instance of *cls* representing *node*.
-        """
-=======
         :param kwargs:      dictionary of extra arguments controlling how *self* is converted to a list of XML strings.
->>>>>>> 3473693b
 
         :returns:           An instance of *cls* representing *node*.
         """
@@ -141,12 +96,8 @@
 
         return cls(label, type, None)
 
-<<<<<<< HEAD
-class Keywords( suiteModule.Suite ) :
-=======
 
 class Keywords(suiteModule.Suite):
->>>>>>> 3473693b
     """
     This is the suite class for the GNDS documentation/keywords node.
     """
